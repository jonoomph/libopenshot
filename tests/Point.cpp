--- conflicted
+++ resolved
@@ -30,10 +30,7 @@
 
 #include <catch2/catch.hpp>
 #include <sstream>
-<<<<<<< HEAD
 
-=======
->>>>>>> 813c5175
 #include "Point.h"
 #include "Enums.h"
 #include "Exceptions.h"
