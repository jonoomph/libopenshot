--- conflicted
+++ resolved
@@ -56,28 +56,6 @@
 	endif()
 endif()
 
-<<<<<<< HEAD
-####################### OPENCV ##########################
-find_package( OpenCV 4 )
-if (OpenCV_FOUND)
-  add_definitions( -DUSE_OPENCV=1 )
-else()
-  message("\nOPENCV NOT FOUND, OPENCV RELATED TESTS ARE DISABLED\n")
-endif()
-
-################ PROTOBUF ##################
-if (OpenCV_FOUND)
-  find_package(Protobuf 3)
-  
-  if (NOT Protobuf_FOUND)
-    # Protobuf is required when compiling with opencv
-    message(FATAL_ERROR "\nPLEASE INSTALL PROTOBUF. Protobuf is required when compiling with opencv.\n")
-  endif()
-  include_directories(${PROTOBUF_INCLUDE_DIR})
-endif()
-
-=======
->>>>>>> f6de5335
 ###############  SET TEST SOURCE FILES  #################
 set(OPENSHOT_TEST_FILES
   Cache_Tests.cpp
@@ -98,23 +76,11 @@
   Timeline_Tests.cpp)
 
 ##########  SET OPENCV RELATED TEST FILES  ###############
-<<<<<<< HEAD
-if(OpenCV_FOUND)
-  set(OPENSHOT_CV_TEST_FILES
-    CVTracker_Tests.cpp
-    CVStabilizer_Tests.cpp
-    # CVObjectDetection_Tests.cpp
-    )
-  set(OPENSHOT_CV_LIBRARIES
-    ${OpenCV_LIBS}
-    ${PROTOBUF_LIBRARY}
-=======
 if(ENABLE_OPENCV)
   list(APPEND OPENSHOT_TEST_FILES
     CVTracker_Tests.cpp
     CVStabilizer_Tests.cpp
     # CVObjectDetection_Tests.cpp
->>>>>>> f6de5335
   )
 endif()
 
@@ -124,25 +90,14 @@
 
 add_executable(openshot-test
   tests.cpp
-<<<<<<< HEAD
-  ${OPENSHOT_TEST_FILES} 
-  ${OPENSHOT_CV_TEST_FILES}
-  )
-=======
   ${OPENSHOT_TEST_FILES}
 )
->>>>>>> f6de5335
 
 # Link libraries to the new executable
 target_link_libraries(openshot-test
   openshot
   ${UnitTest++_LIBRARIES}
-<<<<<<< HEAD
-  ${OPENSHOT_CV_LIBRARIES}
-  )
-=======
 )
->>>>>>> f6de5335
 
 ##### RUNNING TESTS (make os_test / make test) #####
 # Hook up the 'make os_test' target to the 'openshot-test' executable,
