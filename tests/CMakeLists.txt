##################### tests/CMakeLists.txt (libopenshot) ######################
# @brief CMake build file for libopenshot (used to generate makefiles)
# @author Jonathan Thomas <jonathan@openshot.org>
#
# @section LICENSE
#
# Copyright (c) 2008-2019 OpenShot Studios, LLC
# <http://www.openshotstudios.com/>. This file is part of
# OpenShot Library (libopenshot), an open-source project dedicated to
# delivering high quality video editing and animation solutions to the
# world. For more information visit <http://www.openshot.org/>.
#
# OpenShot Library (libopenshot) is free software: you can redistribute it
# and/or modify it under the terms of the GNU Lesser General Public License
# as published by the Free Software Foundation, either version 3 of the
# License, or (at your option) any later version.
#
# OpenShot Library (libopenshot) is distributed in the hope that it will be
# useful, but WITHOUT ANY WARRANTY; without even the implied warranty of
# MERCHANTABILITY or FITNESS FOR A PARTICULAR PURPOSE. See the
# GNU Lesser General Public License for more details.
#
# You should have received a copy of the GNU Lesser General Public License
# along with OpenShot Library. If not, see <http://www.gnu.org/licenses/>.
################################################################################

<<<<<<< HEAD
include(CTest)

if(ENABLE_COVERAGE)
  include(CodeCoverage)
endif()

set(TEST_MEDIA_PATH "${PROJECT_SOURCE_DIR}/src/examples/")

################ WINDOWS ##################
# Set some compiler options for Windows
# required for libopenshot-audio headers
if (WIN32)
	STRING(REPLACE "/" "\\\\" TEST_MEDIA_PATH TEST_MEDIA_PATH)
  #add_definitions( -DIGNORE_JUCE_HYPOT=1 )
	SET(CMAKE_CXX_FLAGS " ${CMAKE_CXX_FLAGS} -include cmath")
endif()

=======
# Test media path, used by unit tests for input data
file(TO_NATIVE_PATH "${PROJECT_SOURCE_DIR}/examples/" TEST_MEDIA_PATH)
>>>>>>> 07a447c9
add_definitions( -DTEST_MEDIA_PATH="${TEST_MEDIA_PATH}" )

################### UNITTEST++ #####################
# Find UnitTest++ libraries (used for unit testing)
<<<<<<< HEAD
FIND_PACKAGE(UnitTest++ REQUIRED)

# Include UnitTest++ headers (needed for compile)
include_directories(${UNITTEST++_INCLUDE_DIR})

################ IMAGE MAGICK ##################
# Find the ImageMagick++ library
find_package(ImageMagick COMPONENTS Magick++ MagickWand MagickCore)
if(ImageMagick_FOUND)
	# Include ImageMagick++ headers (needed for compile)
	include_directories(${ImageMagick_INCLUDE_DIRS})

	# define a global var (used in the C++)
	add_definitions( -DUSE_IMAGEMAGICK=1 )

  #Set the Quantum Depth that ImageMagick was built with (default to 16 bits)
  if (MAGICKCORE_QUANTUM_DEPTH)
  	add_definitions( -DMAGICKCORE_QUANTUM_DEPTH=${MAGICKCORE_QUANTUM_DEPTH} )
  else()
  	add_definitions( -DMAGICKCORE_QUANTUM_DEPTH=16 )
  endif()

  if (MAGICKCORE_HDRI_ENABLE)
  	add_definitions( -DMAGICKCORE_HDRI_ENABLE=${MAGICKCORE_HDRI_ENABLE} )
  else()
  	add_definitions( -DMAGICKCORE_HDRI_ENABLE=0 )
  endif()

endif()

################# LIBOPENSHOT-AUDIO ###################
# Find JUCE-based openshot Audio libraries
find_package(OpenShotAudio 0.1.8 REQUIRED)
=======
find_package(UnitTest++)

if (NOT UnitTest++_FOUND)
  set(TESTS_ENABLED OFF PARENT_SCOPE)
  return()
endif()

# Include UnitTest++ headers (needed for compile)
include_directories(${UnitTest++_INCLUDE_DIRS})
>>>>>>> 07a447c9

set_package_properties(UnitTest++ PROPERTIES
  TYPE RECOMMENDED
  PURPOSE "Unit testing framework")


################# BLACKMAGIC DECKLINK ###################
<<<<<<< HEAD
if (ENABLE_BLACKMAGIC)
	# Find BlackMagic DeckLinkAPI libraries
	find_package(BlackMagic)

	if (BLACKMAGIC_FOUND)
=======
if(ENABLE_BLACKMAGIC)
	# Find BlackMagic DeckLinkAPI libraries
	find_package(BlackMagic)

	if(BLACKMAGIC_FOUND)
>>>>>>> 07a447c9
		# Include Blackmagic headers (needed for compile)
		include_directories(${BLACKMAGIC_INCLUDE_DIR})
	endif()
endif()
<<<<<<< HEAD


################### RESVG #####################
# Find resvg library (used for rendering svg files)
find_package(RESVG)

# Include resvg headers (optional SVG library)
if (RESVG_FOUND)
	include_directories(${RESVG_INCLUDE_DIRS})
endif()


###############  SET TEST SOURCE FILES  #################
# Each testname is expected to correspond to a file ${testname}_Tests.cpp
# in the tests/ directory
set(OPENSHOT_TESTS
	Cache
	Clip
	Color
	Coordinate
	ReaderBase
	ImageWriter
	FFmpegReader
	FFmpegWriter
	Fraction
	FrameMapper
	KeyFrame
	Point
	Settings
	Timeline )

foreach(testname IN LISTS OPENSHOT_TESTS)
  # Create unit test executable (openshot-${testname}-test)
  add_executable(test-${testname}
    tests.cpp
    "${testname}_Tests.cpp")

  # Link libraries to the new executable
  target_link_libraries(test-${testname}
    openshot
    ${UNITTEST++_LIBRARY})

  add_test(NAME ${testname} COMMAND test-${testname})
  list(APPEND TEST_TARGETS test-${testname})

  if(ENABLE_COVERAGE)
    include(CodeCoverage)
    setup_target_for_coverage_lcov(
      NAME ${testname}-coverage
      LCOV_ARGS "--no-external"
      EXECUTABLE test-${testname}
      DEPENDENCIES openshot test-${testname})
    list(APPEND COVERAGE_TARGETS ${testname}-coverage)
  endif()
endforeach()

set(TEST_TARGETS ${TEST_TARGETS} PARENT_SCOPE)
set(COVERAGE_TARGETS ${COVERAGE_TARGETS} PARENT_SCOPE)

##### RUNNING TESTS (make os_test / make test) #####
# Hook up the 'make os_test' target to the test executables
add_custom_target(os_test
  COMMAND ${CMAKE_MAKE_PROGRAM} test
  COMMENT "Building and running unit tests")
add_dependencies(os_test ${TEST_TARGETS})
=======


###############  SET TEST SOURCE FILES  #################
set(OPENSHOT_TEST_FILES
  Cache_Tests.cpp
  Clip_Tests.cpp
  Color_Tests.cpp
  Coordinate_Tests.cpp
  DummyReader_Tests.cpp
  ReaderBase_Tests.cpp
  ImageWriter_Tests.cpp
  FFmpegReader_Tests.cpp
  FFmpegWriter_Tests.cpp
  Fraction_Tests.cpp
  Frame_Tests.cpp
  FrameMapper_Tests.cpp
  KeyFrame_Tests.cpp
  Point_Tests.cpp
  Settings_Tests.cpp
  Timeline_Tests.cpp )

################ TESTER EXECUTABLE #################
# Create unit test executable (openshot-test)
message (STATUS "Tests enabled, test executable will be built as tests/openshot-test")
add_executable(openshot-test
  tests.cpp
  ${OPENSHOT_TEST_FILES} )

# Link libraries to the new executable
target_link_libraries(openshot-test openshot ${UnitTest++_LIBRARIES})

##### RUNNING TESTS (make os_test / make test) #####
# Hook up the 'make os_test' target to the 'openshot-test' executable
add_custom_target(os_test COMMAND openshot-test)

# Also hook up 'make test', if possible
# This requires CMake 3.11+, where the CMP0037 policy
# configured to 'NEW' mode will not reserve target names
# unless the corresponding feature is actually used
if (POLICY CMP0037)
	cmake_policy(SET CMP0037 NEW)
endif()
if (CMAKE_VERSION VERSION_GREATER 3.11)
	message(STATUS "Cmake 3.11+ detected, enabling 'test' target")
	add_custom_target(test COMMAND openshot-test)
	set(TEST_TARGET_NAME "test")
else()
  set(TEST_TARGET_NAME "os_test")
endif()
add_feature_info("Testrunner" ENABLE_TESTS "Run unit tests with 'make ${TEST_TARGET_NAME}'")
>>>>>>> 07a447c9
<|MERGE_RESOLUTION|>--- conflicted
+++ resolved
@@ -24,67 +24,18 @@
 # along with OpenShot Library. If not, see <http://www.gnu.org/licenses/>.
 ################################################################################
 
-<<<<<<< HEAD
 include(CTest)
 
 if(ENABLE_COVERAGE)
   include(CodeCoverage)
 endif()
 
-set(TEST_MEDIA_PATH "${PROJECT_SOURCE_DIR}/src/examples/")
-
-################ WINDOWS ##################
-# Set some compiler options for Windows
-# required for libopenshot-audio headers
-if (WIN32)
-	STRING(REPLACE "/" "\\\\" TEST_MEDIA_PATH TEST_MEDIA_PATH)
-  #add_definitions( -DIGNORE_JUCE_HYPOT=1 )
-	SET(CMAKE_CXX_FLAGS " ${CMAKE_CXX_FLAGS} -include cmath")
-endif()
-
-=======
 # Test media path, used by unit tests for input data
 file(TO_NATIVE_PATH "${PROJECT_SOURCE_DIR}/examples/" TEST_MEDIA_PATH)
->>>>>>> 07a447c9
 add_definitions( -DTEST_MEDIA_PATH="${TEST_MEDIA_PATH}" )
 
 ################### UNITTEST++ #####################
 # Find UnitTest++ libraries (used for unit testing)
-<<<<<<< HEAD
-FIND_PACKAGE(UnitTest++ REQUIRED)
-
-# Include UnitTest++ headers (needed for compile)
-include_directories(${UNITTEST++_INCLUDE_DIR})
-
-################ IMAGE MAGICK ##################
-# Find the ImageMagick++ library
-find_package(ImageMagick COMPONENTS Magick++ MagickWand MagickCore)
-if(ImageMagick_FOUND)
-	# Include ImageMagick++ headers (needed for compile)
-	include_directories(${ImageMagick_INCLUDE_DIRS})
-
-	# define a global var (used in the C++)
-	add_definitions( -DUSE_IMAGEMAGICK=1 )
-
-  #Set the Quantum Depth that ImageMagick was built with (default to 16 bits)
-  if (MAGICKCORE_QUANTUM_DEPTH)
-  	add_definitions( -DMAGICKCORE_QUANTUM_DEPTH=${MAGICKCORE_QUANTUM_DEPTH} )
-  else()
-  	add_definitions( -DMAGICKCORE_QUANTUM_DEPTH=16 )
-  endif()
-
-  if (MAGICKCORE_HDRI_ENABLE)
-  	add_definitions( -DMAGICKCORE_HDRI_ENABLE=${MAGICKCORE_HDRI_ENABLE} )
-  else()
-  	add_definitions( -DMAGICKCORE_HDRI_ENABLE=0 )
-  endif()
-
-endif()
-
-################# LIBOPENSHOT-AUDIO ###################
-# Find JUCE-based openshot Audio libraries
-find_package(OpenShotAudio 0.1.8 REQUIRED)
-=======
 find_package(UnitTest++)
 
 if (NOT UnitTest++_FOUND)
@@ -94,7 +45,6 @@
 
 # Include UnitTest++ headers (needed for compile)
 include_directories(${UnitTest++_INCLUDE_DIRS})
->>>>>>> 07a447c9
 
 set_package_properties(UnitTest++ PROPERTIES
   TYPE RECOMMENDED
@@ -102,33 +52,14 @@
 
 
 ################# BLACKMAGIC DECKLINK ###################
-<<<<<<< HEAD
-if (ENABLE_BLACKMAGIC)
-	# Find BlackMagic DeckLinkAPI libraries
-	find_package(BlackMagic)
-
-	if (BLACKMAGIC_FOUND)
-=======
 if(ENABLE_BLACKMAGIC)
 	# Find BlackMagic DeckLinkAPI libraries
 	find_package(BlackMagic)
 
 	if(BLACKMAGIC_FOUND)
->>>>>>> 07a447c9
 		# Include Blackmagic headers (needed for compile)
 		include_directories(${BLACKMAGIC_INCLUDE_DIR})
 	endif()
-endif()
-<<<<<<< HEAD
-
-
-################### RESVG #####################
-# Find resvg library (used for rendering svg files)
-find_package(RESVG)
-
-# Include resvg headers (optional SVG library)
-if (RESVG_FOUND)
-	include_directories(${RESVG_INCLUDE_DIRS})
 endif()
 
 
@@ -140,16 +71,19 @@
 	Clip
 	Color
 	Coordinate
+	DummyReader
 	ReaderBase
 	ImageWriter
 	FFmpegReader
 	FFmpegWriter
 	Fraction
+	Frame
 	FrameMapper
 	KeyFrame
 	Point
 	Settings
-	Timeline )
+	Timeline
+)
 
 foreach(testname IN LISTS OPENSHOT_TESTS)
   # Create unit test executable (openshot-${testname}-test)
@@ -184,56 +118,4 @@
 add_custom_target(os_test
   COMMAND ${CMAKE_MAKE_PROGRAM} test
   COMMENT "Building and running unit tests")
-add_dependencies(os_test ${TEST_TARGETS})
-=======
-
-
-###############  SET TEST SOURCE FILES  #################
-set(OPENSHOT_TEST_FILES
-  Cache_Tests.cpp
-  Clip_Tests.cpp
-  Color_Tests.cpp
-  Coordinate_Tests.cpp
-  DummyReader_Tests.cpp
-  ReaderBase_Tests.cpp
-  ImageWriter_Tests.cpp
-  FFmpegReader_Tests.cpp
-  FFmpegWriter_Tests.cpp
-  Fraction_Tests.cpp
-  Frame_Tests.cpp
-  FrameMapper_Tests.cpp
-  KeyFrame_Tests.cpp
-  Point_Tests.cpp
-  Settings_Tests.cpp
-  Timeline_Tests.cpp )
-
-################ TESTER EXECUTABLE #################
-# Create unit test executable (openshot-test)
-message (STATUS "Tests enabled, test executable will be built as tests/openshot-test")
-add_executable(openshot-test
-  tests.cpp
-  ${OPENSHOT_TEST_FILES} )
-
-# Link libraries to the new executable
-target_link_libraries(openshot-test openshot ${UnitTest++_LIBRARIES})
-
-##### RUNNING TESTS (make os_test / make test) #####
-# Hook up the 'make os_test' target to the 'openshot-test' executable
-add_custom_target(os_test COMMAND openshot-test)
-
-# Also hook up 'make test', if possible
-# This requires CMake 3.11+, where the CMP0037 policy
-# configured to 'NEW' mode will not reserve target names
-# unless the corresponding feature is actually used
-if (POLICY CMP0037)
-	cmake_policy(SET CMP0037 NEW)
-endif()
-if (CMAKE_VERSION VERSION_GREATER 3.11)
-	message(STATUS "Cmake 3.11+ detected, enabling 'test' target")
-	add_custom_target(test COMMAND openshot-test)
-	set(TEST_TARGET_NAME "test")
-else()
-  set(TEST_TARGET_NAME "os_test")
-endif()
-add_feature_info("Testrunner" ENABLE_TESTS "Run unit tests with 'make ${TEST_TARGET_NAME}'")
->>>>>>> 07a447c9
+add_dependencies(os_test ${TEST_TARGETS})