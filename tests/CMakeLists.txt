##################### tests/CMakeLists.txt (libopenshot) ######################
# @brief CMake build file for libopenshot (used to generate makefiles)
# @author Jonathan Thomas <jonathan@openshot.org>
#
# @section LICENSE
#
# Copyright (c) 2008-2019 OpenShot Studios, LLC
#
# SPDX-License-Identifier: LGPL-3.0-or-later

# Allow spaces in test names
if(POLICY CMP0110)
  cmake_policy(SET CMP0110 NEW)
endif()

# Test media path, used by unit tests for input data
file(TO_NATIVE_PATH "${PROJECT_SOURCE_DIR}/examples/" TEST_MEDIA_PATH)

###
###  TEST SOURCE FILES
###
set(OPENSHOT_TESTS
  CacheDisk
  CacheMemory
  Clip
  Color
  Coordinate
  DummyReader
  FFmpegReader
  FFmpegWriter
  Fraction
  Frame
  FrameMapper
  KeyFrame
  Point
  QtImageReader
  ReaderBase
  Settings
  Timeline
  # Effects
<<<<<<< HEAD
  ChromaKey
=======
  Crop
>>>>>>> f7cebb7f
)

# ImageMagick related test files
if($CACHE{HAVE_IMAGEMAGICK})
  list(APPEND OPENSHOT_TESTS
    ImageWriter
  )
endif()

# OPENCV RELATED TEST FILES
if($CACHE{HAVE_OPENCV})
  list(APPEND OPENSHOT_TESTS
    CVTracker
    CVStabilizer
    # CVObjectDetection
  )
endif()

###
### Catch2 unit tests
###
include(CTest)
include(Catch)

if(NOT BUILD_TESTING)
  return()
endif()

# Create object library for test executable main(),
# to avoid recompiling for every test
add_library(catch-main OBJECT catch_main.cpp)
target_link_libraries(catch-main PUBLIC Catch2::Catch2)

foreach(tname ${OPENSHOT_TESTS})
  add_executable(openshot-${tname}-test
    ${tname}.cpp
    $<TARGET_OBJECTS:catch-main>
  )
  target_compile_definitions(openshot-${tname}-test PRIVATE
    TEST_MEDIA_PATH="${TEST_MEDIA_PATH}"
  )
  target_link_libraries(openshot-${tname}-test Catch2::Catch2 openshot)

  # Automatically configure CTest targets from Catch2 test cases
  catch_discover_tests(
    openshot-${tname}-test
    TEST_PREFIX ${tname}:
    PROPERTIES
      LABELS ${tname}
  )
  list(APPEND CATCH2_TEST_TARGETS openshot-${tname}-test)
  list(APPEND CATCH2_TEST_NAMES ${tname})
endforeach()

# Add an additional special-case test, for an envvar-dependent setting
catch_discover_tests(
  openshot-Settings-test
  TEST_LIST Settings_EXTRA_TESTS
  TEST_SPEC "[environment]"
  TEST_PREFIX Settings:
  TEST_SUFFIX "(enabled)"
  TEST_WORKING_DIR "${_test_dir}"
  PROPERTIES
    LABELS Settings
    ENVIRONMENT "LIBOPENSHOT_DEBUG=1"
)

# Export target list for coverage use
set(UNIT_TEST_TARGETS ${CATCH2_TEST_TARGETS} PARENT_SCOPE)
set(UNIT_TEST_NAMES ${CATCH2_TEST_NAMES} PARENT_SCOPE)<|MERGE_RESOLUTION|>--- conflicted
+++ resolved
@@ -38,11 +38,8 @@
   Settings
   Timeline
   # Effects
-<<<<<<< HEAD
   ChromaKey
-=======
   Crop
->>>>>>> f7cebb7f
 )
 
 # ImageMagick related test files
