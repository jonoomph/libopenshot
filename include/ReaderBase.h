--- conflicted
+++ resolved
@@ -98,15 +98,9 @@
 	{
 	protected:
 		/// Section lock for multiple threads
-<<<<<<< HEAD
-	    CriticalSection getFrameCriticalSection;
-	    CriticalSection processingCriticalSection;
+	  juce::CriticalSection getFrameCriticalSection;
+	  juce::CriticalSection processingCriticalSection;
 		openshot::ClipBase* parent;
-=======
-	    juce::CriticalSection getFrameCriticalSection;
-	    juce::CriticalSection processingCriticalSection;
-		ClipBase* parent;
->>>>>>> 2a1fe80e
 
 	public:
 
