--- conflicted
+++ resolved
@@ -104,17 +104,10 @@
 
 	private:
 		bool waveform; ///< Should a waveform be used instead of the clip's image
-<<<<<<< HEAD
 		std::list<openshot::EffectBase*> effects; ///<List of clips on this timeline
 
 		// Audio resampler (if time mapping)
 		openshot::AudioResampler *resampler;
-=======
-		std::list<EffectBase*> effects; ///<List of clips on this timeline
-
-		// Audio resampler (if time mapping)
-		AudioResampler *resampler;
->>>>>>> 2a1fe80e
 		juce::AudioSampleBuffer *audio_cache;
 
 		// File Reader object
@@ -155,7 +148,7 @@
 		openshot::GravityType gravity; ///< The gravity of a clip determines where it snaps to its parent
 		openshot::ScaleType scale; ///< The scale determines how a clip should be resized to fit its parent
 		openshot::AnchorType anchor; ///< The anchor determines what parent a clip should snap to
-        openshot::FrameDisplayType display; ///< The format to display the frame number (if any)
+    openshot::FrameDisplayType display; ///< The format to display the frame number (if any)
 		openshot::VolumeMixType mixing; ///< What strategy should be followed when mixing audio with other clips
 
 		/// Default Constructor
