stages:
  - build-libopenshot
  - trigger-openshot-qt

linux-builder:
  stage: build-libopenshot
  artifacts:
    expire_in: 6 months
    paths:
    - build/install-x64/*
  script:
<<<<<<< HEAD
    - "curl -O -J -L --header PRIVATE-TOKEN:$ACCESS_TOKEN http://gitlab.openshot.org/OpenShot/libopenshot-audio/-/jobs/artifacts/$CI_COMMIT_REF_NAME/download?job=linux-builder"
    - if [ ! -f artifacts.zip ]; then
    -    "curl -O -J -L --header PRIVATE-TOKEN:$ACCESS_TOKEN http://gitlab.openshot.org/OpenShot/libopenshot-audio/-/jobs/artifacts/develop/download?job=linux-builder"
=======
    - "curl -f -O -J -L --header PRIVATE-TOKEN:$ACCESS_TOKEN http://gitlab.openshot.org/OpenShot/libopenshot-audio/-/jobs/artifacts/$CI_COMMIT_REF_NAME/download?job=linux-builder"
    - if [ ! -f artifacts.zip ]; then
    -    "curl -f -O -J -L --header PRIVATE-TOKEN:$ACCESS_TOKEN http://gitlab.openshot.org/OpenShot/libopenshot-audio/-/jobs/artifacts/develop/download?job=linux-builder"
>>>>>>> c34ffdcd
    - fi
    - unzip artifacts.zip
    - export LIBOPENSHOT_AUDIO_DIR=$CI_PROJECT_DIR/build/install-x64
    - mkdir -p build; cd build;
    - cmake -D"CMAKE_INSTALL_PREFIX:PATH=$CI_PROJECT_DIR/build/install-x64" -D"CMAKE_BUILD_TYPE:STRING=Release" ../
    - make
    - make install
    - cp src/bindings/python/*openshot* install-x64/lib
    - echo -e "CI_PROJECT_NAME:$CI_PROJECT_NAME\nCI_COMMIT_REF_NAME:$CI_COMMIT_REF_NAME\nCI_COMMIT_SHA:$CI_COMMIT_SHA\nCI_JOB_ID:$CI_JOB_ID" > "install-x64/share/$CI_PROJECT_NAME"
  when: manual
  tags:
    - linux

mac-builder:
  stage: build-libopenshot
  artifacts:
    expire_in: 6 months
    paths:
    - build/install-x64/*
  script:
<<<<<<< HEAD
    - "curl -O -J -L --header PRIVATE-TOKEN:$ACCESS_TOKEN http://gitlab.openshot.org/OpenShot/libopenshot-audio/-/jobs/artifacts/$CI_COMMIT_REF_NAME/download?job=mac-builder"
    - if [ ! -f artifacts.zip ]; then
    -    "curl -O -J -L --header PRIVATE-TOKEN:$ACCESS_TOKEN http://gitlab.openshot.org/OpenShot/libopenshot-audio/-/jobs/artifacts/develop/download?job=mac-builder"
=======
    - "curl -f -O -J -L --header PRIVATE-TOKEN:$ACCESS_TOKEN http://gitlab.openshot.org/OpenShot/libopenshot-audio/-/jobs/artifacts/$CI_COMMIT_REF_NAME/download?job=mac-builder"
    - if [ ! -f artifacts.zip ]; then
    -    "curl -f -O -J -L --header PRIVATE-TOKEN:$ACCESS_TOKEN http://gitlab.openshot.org/OpenShot/libopenshot-audio/-/jobs/artifacts/develop/download?job=mac-builder"
>>>>>>> c34ffdcd
    - fi
    - unzip artifacts.zip
    - export LIBOPENSHOT_AUDIO_DIR=$CI_PROJECT_DIR/build/install-x64
    - mkdir -p build; cd build;
    - cmake -D"CMAKE_INSTALL_PREFIX:PATH=$CI_PROJECT_DIR/build/install-x64" -DCMAKE_CXX_COMPILER=/usr/local/opt/gcc48/bin/g++-4.8 -DCMAKE_C_COMPILER=/usr/local/opt/gcc48/bin/gcc-4.8 -DCMAKE_PREFIX_PATH=/usr/local/qt5/5.5/clang_64 -DPYTHON_INCLUDE_DIR=/Library/Frameworks/Python.framework/Versions/3.6/include/python3.6m -DPYTHON_LIBRARY=/Library/Frameworks/Python.framework/Versions/3.6/lib/libpython3.6.dylib -DPython_FRAMEWORKS=/Library/Frameworks/Python.framework/ -D"CMAKE_BUILD_TYPE:STRING=Debug" -D"CMAKE_OSX_SYSROOT=/Applications/Xcode.app/Contents/Developer/Platforms/MacOSX.platform/Developer/SDKs/MacOSX10.9.sdk" -D"CMAKE_OSX_DEPLOYMENT_TARGET=10.9" -D"CMAKE_INSTALL_RPATH_USE_LINK_PATH=1" -D"ENABLE_RUBY=0" ../
    - make
    - make install
    - cp src/bindings/python/*openshot* install-x64/lib
    - echo -e "CI_PROJECT_NAME:$CI_PROJECT_NAME\nCI_COMMIT_REF_NAME:$CI_COMMIT_REF_NAME\nCI_COMMIT_SHA:$CI_COMMIT_SHA\nCI_JOB_ID:$CI_JOB_ID" > "install-x64/share/$CI_PROJECT_NAME"
  when: always
  tags:
    - mac

windows-builder-x86:
  stage: build-libopenshot
  artifacts:
    expire_in: 6 months
    paths:
    - build\install-x86\*
  script:
<<<<<<< HEAD
    - try { Invoke-WebRequest -Uri "http://gitlab.openshot.org/OpenShot/libopenshot-audio/-/jobs/artifacts/$CI_COMMIT_REF_NAME/download?job=windows-builder-x86" -Headers @{"PRIVATE-TOKEN"="$ACCESS_TOKEN"} -OutFile "artifacts.zip" } catch { $_.Exception.Response.StatusCode.Value__ }
=======
    - Invoke-WebRequest -Uri "http://gitlab.openshot.org/OpenShot/libopenshot-audio/-/jobs/artifacts/$CI_COMMIT_REF_NAME/download?job=windows-builder-x86" -Headers @{"PRIVATE-TOKEN"="$ACCESS_TOKEN"} -OutFile "artifacts.zip"
>>>>>>> c34ffdcd
    - if (-not (Test-Path "artifacts.zip")) { Invoke-WebRequest -Uri "http://gitlab.openshot.org/OpenShot/libopenshot-audio/-/jobs/artifacts/develop/download?job=windows-builder-x86" -Headers @{"PRIVATE-TOKEN"="$ACCESS_TOKEN"} -OutFile "artifacts.zip" }
    - Expand-Archive -Path artifacts.zip -DestinationPath .
    - $env:LIBOPENSHOT_AUDIO_DIR = "$CI_PROJECT_DIR\build\install-x86"
    - $env:UNITTEST_DIR = "C:\msys32\usr"
    - $env:ZMQDIR = "C:\msys32\usr"
    - $env:Path = "C:\msys32\mingw32\bin;C:\msys32\mingw32\lib;C:\msys32\usr\lib\cmake\UnitTest++;C:\msys32\home\jonathan\depot_tools;C:\msys32\usr;C:\msys32\usr\lib;" + $env:Path;
    - New-Item -ItemType Directory -Force -Path build
    - cd build
    - cmake -D"CMAKE_INSTALL_PREFIX:PATH=$CI_PROJECT_DIR\build\install-x86" -G "MinGW Makefiles" -D"CMAKE_BUILD_TYPE:STRING=Release" ../
    - mingw32-make install
    - cp src\bindings\python\*openshot* install-x86\lib
    - cp src\libopenshot.dll install-x86\lib
    - New-Item -path "install-x86/share/" -Name "$CI_PROJECT_NAME" -Value "CI_PROJECT_NAME:$CI_PROJECT_NAME`nCI_COMMIT_REF_NAME:$CI_COMMIT_REF_NAME`nCI_COMMIT_SHA:$CI_COMMIT_SHA`nCI_JOB_ID:$CI_JOB_ID" -ItemType file -force
  when: always
  tags:
    - windows

windows-builder-x64:
  stage: build-libopenshot
  artifacts:
    expire_in: 6 months
    paths:
    - build\install-x64\*
  script:
<<<<<<< HEAD
    - try { Invoke-WebRequest -Uri "http://gitlab.openshot.org/OpenShot/libopenshot-audio/-/jobs/artifacts/$CI_COMMIT_REF_NAME/download?job=windows-builder-x64" -Headers @{"PRIVATE-TOKEN"="$ACCESS_TOKEN"} -OutFile "artifacts.zip" } catch { $_.Exception.Response.StatusCode.Value__ }
=======
    - Invoke-WebRequest -Uri "http://gitlab.openshot.org/OpenShot/libopenshot-audio/-/jobs/artifacts/$CI_COMMIT_REF_NAME/download?job=windows-builder-x64" -Headers @{"PRIVATE-TOKEN"="$ACCESS_TOKEN"} -OutFile "artifacts.zip"
>>>>>>> c34ffdcd
    - if (-not (Test-Path "artifacts.zip")) { Invoke-WebRequest -Uri "http://gitlab.openshot.org/OpenShot/libopenshot-audio/-/jobs/artifacts/develop/download?job=windows-builder-x64" -Headers @{"PRIVATE-TOKEN"="$ACCESS_TOKEN"} -OutFile "artifacts.zip" }
    - Expand-Archive -Path artifacts.zip -DestinationPath .
    - $env:LIBOPENSHOT_AUDIO_DIR = "$CI_PROJECT_DIR\build\install-x64"
    - $env:UNITTEST_DIR = "C:\msys64\usr"
    - $env:ZMQDIR = "C:\msys64\usr"
    - $env:Path = "C:\msys64\mingw64\bin;C:\msys64\mingw64\lib;C:\msys64\usr\lib\cmake\UnitTest++;C:\msys64\home\jonathan\depot_tools;C:\msys64\usr;C:\msys64\usr\lib;" + $env:Path;
    - New-Item -ItemType Directory -Force -Path build
    - cd build
    - cmake -D"CMAKE_INSTALL_PREFIX:PATH=$CI_PROJECT_DIR\build\install-x64" -G "MinGW Makefiles" -D"CMAKE_BUILD_TYPE:STRING=Release" ../
    - mingw32-make install
    - cp src\bindings\python\*openshot* install-x64\lib
    - cp src\libopenshot.dll install-x64\lib
    - New-Item -path "install-x64/share/" -Name "$CI_PROJECT_NAME" -Value "CI_PROJECT_NAME:$CI_PROJECT_NAME`nCI_COMMIT_REF_NAME:$CI_COMMIT_REF_NAME`nCI_COMMIT_SHA:$CI_COMMIT_SHA`nCI_JOB_ID:$CI_JOB_ID" -ItemType file -force
  when: always
  tags:
    - windows

trigger-pipeline:
  stage: trigger-openshot-qt
  script:
    - "curl -X POST -F token=$OPENSHOT_QT_PIPELINE_TOKEN -F ref=$CI_COMMIT_REF_NAME http://gitlab.openshot.org/api/v4/projects/3/trigger/pipeline"
  when: always
  dependencies: []
  tags:
<<<<<<< HEAD
    - gitlab
=======
    - linux
>>>>>>> c34ffdcd
<|MERGE_RESOLUTION|>--- conflicted
+++ resolved
@@ -9,15 +9,9 @@
     paths:
     - build/install-x64/*
   script:
-<<<<<<< HEAD
     - "curl -O -J -L --header PRIVATE-TOKEN:$ACCESS_TOKEN http://gitlab.openshot.org/OpenShot/libopenshot-audio/-/jobs/artifacts/$CI_COMMIT_REF_NAME/download?job=linux-builder"
     - if [ ! -f artifacts.zip ]; then
     -    "curl -O -J -L --header PRIVATE-TOKEN:$ACCESS_TOKEN http://gitlab.openshot.org/OpenShot/libopenshot-audio/-/jobs/artifacts/develop/download?job=linux-builder"
-=======
-    - "curl -f -O -J -L --header PRIVATE-TOKEN:$ACCESS_TOKEN http://gitlab.openshot.org/OpenShot/libopenshot-audio/-/jobs/artifacts/$CI_COMMIT_REF_NAME/download?job=linux-builder"
-    - if [ ! -f artifacts.zip ]; then
-    -    "curl -f -O -J -L --header PRIVATE-TOKEN:$ACCESS_TOKEN http://gitlab.openshot.org/OpenShot/libopenshot-audio/-/jobs/artifacts/develop/download?job=linux-builder"
->>>>>>> c34ffdcd
     - fi
     - unzip artifacts.zip
     - export LIBOPENSHOT_AUDIO_DIR=$CI_PROJECT_DIR/build/install-x64
@@ -38,15 +32,9 @@
     paths:
     - build/install-x64/*
   script:
-<<<<<<< HEAD
     - "curl -O -J -L --header PRIVATE-TOKEN:$ACCESS_TOKEN http://gitlab.openshot.org/OpenShot/libopenshot-audio/-/jobs/artifacts/$CI_COMMIT_REF_NAME/download?job=mac-builder"
     - if [ ! -f artifacts.zip ]; then
     -    "curl -O -J -L --header PRIVATE-TOKEN:$ACCESS_TOKEN http://gitlab.openshot.org/OpenShot/libopenshot-audio/-/jobs/artifacts/develop/download?job=mac-builder"
-=======
-    - "curl -f -O -J -L --header PRIVATE-TOKEN:$ACCESS_TOKEN http://gitlab.openshot.org/OpenShot/libopenshot-audio/-/jobs/artifacts/$CI_COMMIT_REF_NAME/download?job=mac-builder"
-    - if [ ! -f artifacts.zip ]; then
-    -    "curl -f -O -J -L --header PRIVATE-TOKEN:$ACCESS_TOKEN http://gitlab.openshot.org/OpenShot/libopenshot-audio/-/jobs/artifacts/develop/download?job=mac-builder"
->>>>>>> c34ffdcd
     - fi
     - unzip artifacts.zip
     - export LIBOPENSHOT_AUDIO_DIR=$CI_PROJECT_DIR/build/install-x64
@@ -67,11 +55,7 @@
     paths:
     - build\install-x86\*
   script:
-<<<<<<< HEAD
     - try { Invoke-WebRequest -Uri "http://gitlab.openshot.org/OpenShot/libopenshot-audio/-/jobs/artifacts/$CI_COMMIT_REF_NAME/download?job=windows-builder-x86" -Headers @{"PRIVATE-TOKEN"="$ACCESS_TOKEN"} -OutFile "artifacts.zip" } catch { $_.Exception.Response.StatusCode.Value__ }
-=======
-    - Invoke-WebRequest -Uri "http://gitlab.openshot.org/OpenShot/libopenshot-audio/-/jobs/artifacts/$CI_COMMIT_REF_NAME/download?job=windows-builder-x86" -Headers @{"PRIVATE-TOKEN"="$ACCESS_TOKEN"} -OutFile "artifacts.zip"
->>>>>>> c34ffdcd
     - if (-not (Test-Path "artifacts.zip")) { Invoke-WebRequest -Uri "http://gitlab.openshot.org/OpenShot/libopenshot-audio/-/jobs/artifacts/develop/download?job=windows-builder-x86" -Headers @{"PRIVATE-TOKEN"="$ACCESS_TOKEN"} -OutFile "artifacts.zip" }
     - Expand-Archive -Path artifacts.zip -DestinationPath .
     - $env:LIBOPENSHOT_AUDIO_DIR = "$CI_PROJECT_DIR\build\install-x86"
@@ -96,11 +80,7 @@
     paths:
     - build\install-x64\*
   script:
-<<<<<<< HEAD
     - try { Invoke-WebRequest -Uri "http://gitlab.openshot.org/OpenShot/libopenshot-audio/-/jobs/artifacts/$CI_COMMIT_REF_NAME/download?job=windows-builder-x64" -Headers @{"PRIVATE-TOKEN"="$ACCESS_TOKEN"} -OutFile "artifacts.zip" } catch { $_.Exception.Response.StatusCode.Value__ }
-=======
-    - Invoke-WebRequest -Uri "http://gitlab.openshot.org/OpenShot/libopenshot-audio/-/jobs/artifacts/$CI_COMMIT_REF_NAME/download?job=windows-builder-x64" -Headers @{"PRIVATE-TOKEN"="$ACCESS_TOKEN"} -OutFile "artifacts.zip"
->>>>>>> c34ffdcd
     - if (-not (Test-Path "artifacts.zip")) { Invoke-WebRequest -Uri "http://gitlab.openshot.org/OpenShot/libopenshot-audio/-/jobs/artifacts/develop/download?job=windows-builder-x64" -Headers @{"PRIVATE-TOKEN"="$ACCESS_TOKEN"} -OutFile "artifacts.zip" }
     - Expand-Archive -Path artifacts.zip -DestinationPath .
     - $env:LIBOPENSHOT_AUDIO_DIR = "$CI_PROJECT_DIR\build\install-x64"
@@ -125,8 +105,4 @@
   when: always
   dependencies: []
   tags:
-<<<<<<< HEAD
-    - gitlab
-=======
-    - linux
->>>>>>> c34ffdcd
+    - gitlab