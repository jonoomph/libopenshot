name: libopenshot CI Build
on: [push, pull_request]
jobs:
  build:
    runs-on: ${{ matrix.os }}
    strategy:
      matrix:
        os: [ubuntu-18.04, ubuntu-20.04]
        compiler: [gcc, clang]
    env:
      CC: ${{ matrix.compiler }}
      CODECOV_TOKEN: 'dc94d508-39d3-4369-b1c6-321749f96f7c'

    steps:
    - uses: actions/checkout@v2
      with:
        # Work around a codecov issue detecting commit SHAs
        # see: https://community.codecov.io/t/issue-detecting-commit-sha-please-run-actions-checkout-with-fetch-depth-1-or-set-to-0/2571
        fetch-depth: 0

    - name: Checkout OpenShotAudio
      uses: actions/checkout@v2
      with:
        repository: OpenShot/libopenshot-audio
        path: audio

    - uses: haya14busa/action-cond@v1
      id: coverage
      with:
        cond: ${{ matrix.compiler == 'clang' }}
        if_true: "-DENABLE_COVERAGE:BOOL=1"
        if_false: "-DENABLE_COVERAGE:BOOL=0"

    - name: Install dependencies
      shell: bash
      run: |
        sudo apt update
        sudo apt remove libzmq5  # See actions/virtual-environments#3317
        sudo apt install \
          cmake swig doxygen graphviz curl lcov \
          libasound2-dev \
          qtbase5-dev qtbase5-dev-tools \
          libfdk-aac-dev libavcodec-dev libavformat-dev libavdevice-dev libavutil-dev libavfilter-dev libswscale-dev libpostproc-dev libswresample-dev \
          libzmq3-dev libmagick++-dev \
          libopencv-dev libprotobuf-dev protobuf-compiler
        # Install catch2 package from Ubuntu 20.10, since for some reason
        # even 20.04 only has Catch 1.12.1 available.
        wget https://launchpad.net/ubuntu/+archive/primary/+files/catch2_2.13.0-1_all.deb
        sudo dpkg -i catch2_2.13.0-1_all.deb

    - uses: actions/cache@v2
      id: cache
      with:
        path: audio/build
        key: audio-${{ matrix.os }}-${{ matrix.compiler }}-${{ hashFiles('audio/CMakeLists.txt') }}

    - name: Build OpenShotAudio (if not cached)
      if: steps.cache.outputs.cache-hit != 'true'
      shell: bash
      run: |
        pushd audio
        if [ ! -d build ]; then
          mkdir build
          cmake -B build -S .
        fi
        cmake --build build
        popd

    - name: Build libopenshot
      shell: bash
      run: |
        mkdir build
        pushd build
<<<<<<< HEAD
        cmake -B . -S .. -DCMAKE_INSTALL_PREFIX:PATH="dist" -DCMAKE_BUILD_TYPE="Debug" -DCMAKE_CXX_FLAGS="-Wall -Wpedantic -Wextra -Wno-reorder" "${{ steps.coverage.outputs.value }}"
        cmake --build .
=======
        cmake -B . -S .. -DCMAKE_INSTALL_PREFIX:PATH="dist" -DCMAKE_BUILD_TYPE="Debug" -DOpenShotAudio_ROOT="../audio/build" "${{ steps.coverage.outputs.value }}"
        cmake --build . -- VERBOSE=1
>>>>>>> 21597c8a
        popd

    - name: Test libopenshot
      shell: bash
      run: |
        pushd build
        cmake --build . --target coverage -- VERBOSE=1
        popd

    - name: Install libopenshot
      shell: bash
      run: |
        pushd build
        cmake --build . --target install -- VERBOSE=1
        popd

    - uses: codecov/codecov-action@v2.0.3
      if: ${{ matrix.compiler == 'clang' }}
      with:
        file: build/coverage.info<|MERGE_RESOLUTION|>--- conflicted
+++ resolved
@@ -71,13 +71,8 @@
       run: |
         mkdir build
         pushd build
-<<<<<<< HEAD
-        cmake -B . -S .. -DCMAKE_INSTALL_PREFIX:PATH="dist" -DCMAKE_BUILD_TYPE="Debug" -DCMAKE_CXX_FLAGS="-Wall -Wpedantic -Wextra -Wno-reorder" "${{ steps.coverage.outputs.value }}"
+        cmake -B . -S .. -DCMAKE_INSTALL_PREFIX:PATH="dist" -DCMAKE_BUILD_TYPE="Debug" -DOpenShotAudio_ROOT="../audio/build" -DCMAKE_CXX_FLAGS="-Wall -Wpedantic -Wextra -Wno-reorder" "${{ steps.coverage.outputs.value }}"
         cmake --build .
-=======
-        cmake -B . -S .. -DCMAKE_INSTALL_PREFIX:PATH="dist" -DCMAKE_BUILD_TYPE="Debug" -DOpenShotAudio_ROOT="../audio/build" "${{ steps.coverage.outputs.value }}"
-        cmake --build . -- VERBOSE=1
->>>>>>> 21597c8a
         popd
 
     - name: Test libopenshot
