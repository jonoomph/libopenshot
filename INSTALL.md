## Detailed Install Instructions

Operating system specific install instructions are located in:

* [doc/INSTALL-LINUX.md][INSTALL-LINUX]
* [doc/INSTALL-MAC.md][INSTALL-MAC]
* [doc/INSTALL-WINDOWS.md][INSTALL-WINDOWS]

## Getting Started

The best way to get started with libopenshot, is to learn about our build system, obtain all the source code,
install a development IDE and tools, and better understand our dependencies. So, please read through the
following sections, and follow the instructions. And keep in mind, that your computer is likely different
than the one used when writing these instructions. Your file paths and versions of applications might be
slightly different, so keep an eye out for subtle file path differences in the commands you type.

<<<<<<< HEAD
## Build Tools

CMake is the backbone of our build system.  It is a cross-platform build system, which checks for dependencies,
locates header files and libraries, generates makefiles, and supports the cross-platform compiling of
libopenshot and libopenshot-audio.  CMake uses an out-of-source build concept, where all temporary build
files, such as makefiles, object files, and even the final binaries, are created outside of the source
code folder, inside a /build/ sub-folder.  This prevents the build process from cluttering up the source
code.  These instructions have only been tested with the GNU compiler (including MSYS2/MinGW for Windows).

## Dependencies

The following libraries are required to build libopenshot.  Instructions on how to install these
dependencies vary for each operating system.  Libraries and Executables have been labeled in the
list below to help distinguish between them.
=======
## Dependencies

The following libraries are required to build libopenshot.
Instructions on how to install these dependencies vary for each operating system.
Libraries and Executables have been labeled in the list below to help distinguish between them.

#### FFmpeg (libavformat, libavcodec, libavutil, libavdevice, libavresample, libswscale)
>>>>>>> 6e7ad231

  * http://www.ffmpeg.org/ **(Library)**
  * This library is used to decode and encode video, audio, and image files.  It is also used to obtain information about media files, such as frame rate, sample rate, aspect ratio, and other common attributes.

#### ImageMagick++ (libMagick++, libMagickWand, libMagickCore)
  * http://www.imagemagick.org/script/magick++.php **(Library)**
  * This library is **optional**, and used to decode and encode images.

#### OpenShot Audio Library (libopenshot-audio)
  * https://github.com/OpenShot/libopenshot-audio/ **(Library)**
  * This library is used to mix, resample, host plug-ins, and play audio. It is based on the JUCE project, which is an outstanding audio library used by many different applications

#### Qt 5 (libqt5)
  * http://www.qt.io/qt5/ **(Library)**
  * Qt5 is used to display video, store image data, composite images, apply image effects, and many other utility functions, such as file system manipulation, high resolution timers, etc...

#### ZeroMQ (libzmq)
  * http://zeromq.org/ **(Library)**
  * This library is used to communicate between libopenshot and other applications (publisher / subscriber). Primarily used to send debug data from libopenshot.

#### OpenMP (`-fopenmp`)
  * http://openmp.org/wp/ **(Compiler Flag)**
  * If your compiler supports this flag (GCC, Clang, and most other compilers), it provides libopenshot with easy methods of using parallel programming techniques to improve performance and take advantage of multi-core processors.

#### CMake (`cmake`)
  * http://www.cmake.org/ **(Executable)**
  * This executable is used to automate the generation of Makefiles, check for dependencies, and is the backbone of libopenshot’s cross-platform build process.

#### SWIG (`swig`)
  * http://www.swig.org/ **(Executable)**
  * This executable is used to generate the Python and Ruby bindings for libopenshot. It is a simple and powerful wrapper for C++ libraries, and supports many languages.

#### Python 3 (libpython)
  * http://www.python.org/ **(Executable and Library)**
  * This library is used by swig to create the Python (version 3+) bindings for libopenshot. This is also the official language used by OpenShot Video Editor (a graphical interface to libopenshot).

#### Doxygen (doxygen)
  * http://www.stack.nl/~dimitri/doxygen/ **(Executable)**
  * This executable is used to auto-generate the documentation used by libopenshot.

#### UnitTest++ (libunittest++)
  * https://github.com/unittest-cpp/ **(Library)**
  * This library is used to execute unit tests for libopenshot.  It contains many macros used to keep our unit testing code very clean and simple.

## Obtaining Source Code

The first step in installing libopenshot is to obtain the most recent source code. The source code is available on [GitHub](https://github.com/OpenShot/libopenshot). Use the following command to obtain the latest libopenshot source code.

```
git clone https://github.com/OpenShot/libopenshot.git
git clone https://github.com/OpenShot/libopenshot-audio.git
```

### Folder Structure (libopenshot)

The source code is divided up into the following folders.

#### `build/`
This folder needs to be manually created, and is used by cmake to store the temporary build files, such as makefiles, as well as the final binaries (library and test executables).

#### `cmake/`
This folder contains custom modules not included by default in cmake.
CMake find modules are used to discover dependency libraries on the system, and to incorporate their headers and object files.
CMake code modules are used to implement build features such as test coverage scanning.

#### `doc/`
This folder contains documentation and related files.
This includes logos and images required by the doxygen-generated API documentation.

#### `include/`
This folder contains all headers (*.h) used by libopenshot.

<<<<<<< HEAD
* ### src/
   * This folder contains all source code (`*.cpp`) and headers(`*.h`) used by libopenshot.

* ### tests/
   * This folder contains all unit test code.  Each class has its own test file (`*.cpp`), and uses UnitTest++ macros to keep the test code simple and manageable.
=======
#### `src/`
This folder contains all source code (*.cpp) used by libopenshot.

#### `tests/`
This folder contains all unit test code.
Each test file (`<class>_Tests.cpp`) contains the tests for the named class.
We use UnitTest++ macros to keep the test code simple and manageable.

#### `thirdparty/`
This folder contains code not written by the OpenShot team.
For example, `jsoncpp`, an open-source JSON parser.
>>>>>>> 6e7ad231

## Build Tools

CMake is the backbone of our build system.
It is a cross-platform build system, which checks for dependencies,
locates header files and libraries, and generates a build system in various formats.
We use CMake's Makefile generators to compile libopenshot and libopenshot-audio.

CMake uses an out-of-source build concept.
This means that the build system, all temporary files, and all generated products are kept separate from the source code.
This includes Makefiles, object files, and even the final binaries.
While it is possible to build in-tree, we highly recommend you use a `/build/` sub-folder to compile each library.
This prevents the build process from cluttering up the source
code.
These instructions have only been tested with the GNU compiler suite (including MSYS2/MinGW for Windows), and the Clang compiler (including AppleClang on MacOS).

## CMake Flags (Optional)
There are many different build flags that can be passed to cmake to adjust how libopenshot is compiled. Some of these flags might be required when compiling on certain OSes, just depending on how your build environment is setup.

To add a build flag, follow this general syntax:

```sh
$ cmake -DMAGICKCORE_HDRI_ENABLE=1 -DENABLE_TESTS=1 ..
```

Following are some of the flags you might need to set when generating your build system.

##### Optional behavior:
* `-DENABLE_TESTS=0` (default: `ON`)
* `-DENABLE_COVERAGE=1` (default: `OFF`)
* `-DENABLE_DOCS=0` (default: `ON` if doxygen found)

##### Compiler configuration:
* `-DCMAKE_BUILD_TYPE=Release`, `-DCMAKE_BUILD_TYPE=Debug` (default: `Debug` if unset)
* `-DCMAKE_CXX_FLAGS="-Wall -Wextra"` (default: CMake builtin defaults for build type)
* `-DCMAKE_CXX_COMPILER=/path/to/g++`, `-DCMAKE_CXX_COMPILER=/path/to/clang++`
* `-DCMAKE_C_COMPILER=/path/to/gcc`, `-DCMAKE_CXX_COMPILER=/path/to/clang` (used by CMake for OS probes)

##### Dependency configuration:
* `-DCMAKE_PREFIX_PATH=/extra/path/to/search/for/libraries/`
* `-DUSE_SYSTEM_JSONCPP=0` (default: auto if discovered)
* `-DImageMagick_FOUND=0` (default: auto if discovered)

##### To compile bindings for a specific Python installation:
* `-DPYTHON_INCLUDE_DIR=/location/of/python/includes/`
* `-DPYTHON_LIBRARY=/location/of/libpython*.so`
* `-DPYTHON_FRAMEWORKS=/usr/local/Cellar/python3/3.3.2/Frameworks/Python.framework/` (MacOS only)

##### Only used when building with ImageMagick enabled:
* `-DMAGICKCORE_HDRI_ENABLE=1` (default `0`)
* `-DMAGICKCORE_QUANTUM_DEPTH=8` (default `16`)

## Linux Build Instructions (libopenshot-audio)
To compile libopenshot-audio, we need to go through a few additional steps to manually build and install it. Launch a terminal and enter:

```
cd [libopenshot-audio repo folder]
mkdir build
cd build
cmake ../
make
make install
./src/openshot-audio-test-sound  (This should play a test sound)
```

## Linux Build Instructions (libopenshot)
Run the following commands to compile libopenshot:

```
cd [libopenshot repo directory]
mkdir -p build
cd build
cmake ../
make
make install
```

For more detailed instructions, please see:

* [doc/INSTALL-LINUX.md][INSTALL-LINUX]
* [doc/INSTALL-MAC.md][INSTALL-MAC]
* [doc/INSTALL-WINDOWS.md][INSTALL-WINDOWS]

[INSTALL-LINUX]: https://github.com/OpenShot/libopenshot/blob/develop/doc/INSTALL-LINUX.md
[INSTALL-MAC]: https://github.com/OpenShot/libopenshot/blob/develop/doc/INSTALL-MAC.md
[INSTALL-WINDOWS]: https://github.com/OpenShot/libopenshot/blob/develop/doc/INSTALL-WINDOWS.md<|MERGE_RESOLUTION|>--- conflicted
+++ resolved
@@ -14,22 +14,6 @@
 than the one used when writing these instructions. Your file paths and versions of applications might be
 slightly different, so keep an eye out for subtle file path differences in the commands you type.
 
-<<<<<<< HEAD
-## Build Tools
-
-CMake is the backbone of our build system.  It is a cross-platform build system, which checks for dependencies,
-locates header files and libraries, generates makefiles, and supports the cross-platform compiling of
-libopenshot and libopenshot-audio.  CMake uses an out-of-source build concept, where all temporary build
-files, such as makefiles, object files, and even the final binaries, are created outside of the source
-code folder, inside a /build/ sub-folder.  This prevents the build process from cluttering up the source
-code.  These instructions have only been tested with the GNU compiler (including MSYS2/MinGW for Windows).
-
-## Dependencies
-
-The following libraries are required to build libopenshot.  Instructions on how to install these
-dependencies vary for each operating system.  Libraries and Executables have been labeled in the
-list below to help distinguish between them.
-=======
 ## Dependencies
 
 The following libraries are required to build libopenshot.
@@ -37,7 +21,6 @@
 Libraries and Executables have been labeled in the list below to help distinguish between them.
 
 #### FFmpeg (libavformat, libavcodec, libavutil, libavdevice, libavresample, libswscale)
->>>>>>> 6e7ad231
 
   * http://www.ffmpeg.org/ **(Library)**
   * This library is used to decode and encode video, audio, and image files.  It is also used to obtain information about media files, such as frame rate, sample rate, aspect ratio, and other common attributes.
@@ -110,13 +93,6 @@
 #### `include/`
 This folder contains all headers (*.h) used by libopenshot.
 
-<<<<<<< HEAD
-* ### src/
-   * This folder contains all source code (`*.cpp`) and headers(`*.h`) used by libopenshot.
-
-* ### tests/
-   * This folder contains all unit test code.  Each class has its own test file (`*.cpp`), and uses UnitTest++ macros to keep the test code simple and manageable.
-=======
 #### `src/`
 This folder contains all source code (*.cpp) used by libopenshot.
 
@@ -128,7 +104,6 @@
 #### `thirdparty/`
 This folder contains code not written by the OpenShot team.
 For example, `jsoncpp`, an open-source JSON parser.
->>>>>>> 6e7ad231
 
 ## Build Tools
 
