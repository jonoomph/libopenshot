--- conflicted
+++ resolved
@@ -99,14 +99,6 @@
 
 ############## PROCESS src/ DIRECTORIES ##############
 add_subdirectory(src)
-<<<<<<< HEAD
-
-if (NOT DISABLE_TESTS)
-	enable_testing()
-	add_subdirectory(tests)
-endif()
-=======
->>>>>>> 271c3908
 
 ################### DOCUMENTATION ###################
 # Find Doxygen (used for documentation)
@@ -129,6 +121,7 @@
 
 ############# PROCESS tests/ DIRECTORY ##############
 if(NOT DISABLE_TESTS)
+  enable_testing()
   add_subdirectory(tests)
 endif()
 
