--- conflicted
+++ resolved
@@ -101,15 +101,11 @@
 	has_audio = Keyframe(-1.0);
 	has_video = Keyframe(-1.0);
 
-<<<<<<< HEAD
 	// Initialize the attached object and attached clip as null pointers
 	parentTrackedObject = nullptr;
 	parentClipObject = NULL;
 
-	// Init reader info struct and cache size
-=======
 	// Init reader info struct
->>>>>>> c08dc9c6
 	init_reader_settings();
 }
 
@@ -1155,7 +1151,6 @@
 
 	// Sort effects
 	sort_effects();
-<<<<<<< HEAD
 
 	// Get the parent timeline of this clip
 	Timeline* parentTimeline = (Timeline *) ParentTimeline();
@@ -1189,8 +1184,6 @@
 
 	// Clear cache
 	cache.Clear();
-=======
->>>>>>> c08dc9c6
 }
 
 // Remove an effect from the clip
