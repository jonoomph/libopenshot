--- conflicted
+++ resolved
@@ -461,11 +461,7 @@
 	int channels = buffer->getNumChannels();
 
 	// Reverse array (create new buffer to hold the reversed version)
-<<<<<<< HEAD
 	auto *reversed = new juce::AudioBuffer<float>(channels, number_of_samples);
-=======
-	juce::AudioBuffer<float> *reversed = new juce::AudioSampleBuffer(channels, number_of_samples);
->>>>>>> 7b19fa21
 	reversed->clear();
 
 	for (int channel = 0; channel < channels; channel++)
@@ -500,11 +496,7 @@
 		const std::lock_guard<std::recursive_mutex> lock(getFrameMutex);
 
 		// create buffer and resampler
-<<<<<<< HEAD
 		juce::AudioBuffer<float> *samples = nullptr;
-=======
-		juce::AudioBuffer<float> *samples = NULL;
->>>>>>> 7b19fa21
 		if (!resampler)
 			resampler = new AudioResampler();
 
@@ -524,11 +516,7 @@
 			if (time.GetRepeatFraction(frame_number).den > 1) {
 				// SLOWING DOWN AUDIO
 				// Resample data, and return new buffer pointer
-<<<<<<< HEAD
 				juce::AudioBuffer<float> *resampled_buffer = nullptr;
-=======
-				juce::AudioBuffer<float> *resampled_buffer = NULL;
->>>>>>> 7b19fa21
 
 				// SLOW DOWN audio (split audio)
 				samples = new juce::AudioBuffer<float>(channels, number_of_samples);
@@ -583,13 +571,8 @@
 						 delta_frame <= new_frame_number; delta_frame++) {
 						// buffer to hold detal samples
 						int number_of_delta_samples = GetOrCreateFrame(delta_frame)->GetAudioSamplesCount();
-<<<<<<< HEAD
 						auto *delta_samples = new juce::AudioBuffer<float>(channels,
 						                                                   number_of_delta_samples);
-=======
-						juce::AudioBuffer<float> *delta_samples = new juce::AudioSampleBuffer(channels,
-																					   number_of_delta_samples);
->>>>>>> 7b19fa21
 						delta_samples->clear();
 
 						for (int channel = 0; channel < channels; channel++)
@@ -632,13 +615,8 @@
 						 delta_frame >= new_frame_number; delta_frame--) {
 						// buffer to hold delta samples
 						int number_of_delta_samples = GetOrCreateFrame(delta_frame)->GetAudioSamplesCount();
-<<<<<<< HEAD
 						auto *delta_samples = new juce::AudioBuffer<float>(channels,
 						                                                   number_of_delta_samples);
-=======
-						juce::AudioBuffer<float> *delta_samples = new juce::AudioSampleBuffer(channels,
-																					   number_of_delta_samples);
->>>>>>> 7b19fa21
 						delta_samples->clear();
 
 						for (int channel = 0; channel < channels; channel++)
