/**
 * @file
 * @brief Source file for Clip class
 * @author Jonathan Thomas <jonathan@openshot.org>
 *
 * @ref License
 */

/* LICENSE
 *
 * Copyright (c) 2008-2019 OpenShot Studios, LLC
 * <http://www.openshotstudios.com/>. This file is part of
 * OpenShot Library (libopenshot), an open-source project dedicated to
 * delivering high quality video editing and animation solutions to the
 * world. For more information visit <http://www.openshot.org/>.
 *
 * OpenShot Library (libopenshot) is free software: you can redistribute it
 * and/or modify it under the terms of the GNU Lesser General Public License
 * as published by the Free Software Foundation, either version 3 of the
 * License, or (at your option) any later version.
 *
 * OpenShot Library (libopenshot) is distributed in the hope that it will be
 * useful, but WITHOUT ANY WARRANTY; without even the implied warranty of
 * MERCHANTABILITY or FITNESS FOR A PARTICULAR PURPOSE. See the
 * GNU Lesser General Public License for more details.
 *
 * You should have received a copy of the GNU Lesser General Public License
 * along with OpenShot Library. If not, see <http://www.gnu.org/licenses/>.
 */

#include "../include/Clip.h"
#include "../include/FFmpegReader.h"
#include "../include/FrameMapper.h"
#ifdef USE_IMAGEMAGICK
	#include "../include/ImageReader.h"
	#include "../include/TextReader.h"
#endif
#include "../include/QtImageReader.h"
#include "../include/ChunkReader.h"
#include "../include/DummyReader.h"
#include "../include/Timeline.h"

using namespace openshot;

// Init default settings for a clip
void Clip::init_settings()
{
	// Init clip settings
	Position(0.0);
	Layer(0);
	Start(0.0);
	End(0.0);
	gravity = GRAVITY_CENTER;
	scale = SCALE_FIT;
	anchor = ANCHOR_CANVAS;
	display = FRAME_DISPLAY_NONE;
	mixing = VOLUME_MIX_NONE;
	waveform = false;
	previous_properties = "";

	// Init scale curves
	scale_x = Keyframe(1.0);
	scale_y = Keyframe(1.0);

	// Init location curves
	location_x = Keyframe(0.0);
	location_y = Keyframe(0.0);

	// Init alpha
	alpha = Keyframe(1.0);

	// Init time & volume
	time = Keyframe(1.0);
	volume = Keyframe(1.0);

	// Init audio waveform color
	wave_color = Color((unsigned char)0, (unsigned char)123, (unsigned char)255, (unsigned char)255);

	// Init shear and perspective curves
	shear_x = Keyframe(0.0);
	shear_y = Keyframe(0.0);
	origin_x = Keyframe(0.5);
	origin_y = Keyframe(0.5);
	perspective_c1_x = Keyframe(-1.0);
	perspective_c1_y = Keyframe(-1.0);
	perspective_c2_x = Keyframe(-1.0);
	perspective_c2_y = Keyframe(-1.0);
	perspective_c3_x = Keyframe(-1.0);
	perspective_c3_y = Keyframe(-1.0);
	perspective_c4_x = Keyframe(-1.0);
	perspective_c4_y = Keyframe(-1.0);

	// Init audio channel filter and mappings
	channel_filter = Keyframe(-1.0);
	channel_mapping = Keyframe(-1.0);

	// Init audio and video overrides
	has_audio = Keyframe(-1.0);
	has_video = Keyframe(-1.0);

	// Init reader info struct and cache size
	init_reader_settings();
}

// Init reader info details
void Clip::init_reader_settings() {
	if (reader) {
		// Init rotation (if any)
		init_reader_rotation();

		// Initialize info struct
		info = reader->info;

		// Initialize Clip cache
		cache.SetMaxBytesFromInfo(OPEN_MP_NUM_PROCESSORS * 2, info.width, info.height, info.sample_rate, info.channels);
	}
}

// Init reader's rotation (if any)
void Clip::init_reader_rotation() {
	// Only init rotation from reader when needed
	if (rotation.GetCount() > 1)
		// Do nothing if more than 1 rotation Point
		return;
	else if (rotation.GetCount() == 1 && rotation.GetValue(1) != 0.0)
		// Do nothing if 1 Point, and it's not the default value
		return;

	// Init rotation
	if (reader && reader->info.metadata.count("rotate") > 0) {
		// Use reader metadata rotation (if any)
		// This is typical with cell phone videos filmed in different orientations
		try {
			float rotate_metadata = strtof(reader->info.metadata["rotate"].c_str(), 0);
			rotation = Keyframe(rotate_metadata);
		} catch (const std::exception& e) {}
	}
	else
		// Default no rotation
		rotation = Keyframe(0.0);
}

// Default Constructor for a clip
Clip::Clip() : resampler(NULL), reader(NULL), allocated_reader(NULL), is_open(false)
{
	// Init all default settings
	init_settings();
}

// Constructor with reader
Clip::Clip(ReaderBase* new_reader) : resampler(NULL), reader(new_reader), allocated_reader(NULL), is_open(false)
{
	// Init all default settings
	init_settings();

	// Open and Close the reader (to set the duration of the clip)
	Open();
	Close();

	// Update duration and set parent
	if (reader) {
		End(reader->info.duration);
		reader->ParentClip(this);
	}
}

// Constructor with filepath
Clip::Clip(std::string path) : resampler(NULL), reader(NULL), allocated_reader(NULL), is_open(false)
{
	// Init all default settings
	init_settings();

	// Get file extension (and convert to lower case)
	std::string ext = get_file_extension(path);
	std::transform(ext.begin(), ext.end(), ext.begin(), ::tolower);

	// Determine if common video formats
	if (ext=="avi" || ext=="mov" || ext=="mkv" ||  ext=="mpg" || ext=="mpeg" || ext=="mp3" || ext=="mp4" || ext=="mts" ||
		ext=="ogg" || ext=="wav" || ext=="wmv" || ext=="webm" || ext=="vob")
	{
		try
		{
			// Open common video format
			reader = new openshot::FFmpegReader(path);

		} catch(...) { }
	}
	if (ext=="osp")
	{
		try
		{
			// Open common video format
			reader = new openshot::Timeline(path, true);

		} catch(...) { }
	}


	// If no video found, try each reader
	if (!reader)
	{
		try
		{
			// Try an image reader
			reader = new openshot::QtImageReader(path);

		} catch(...) {
			try
			{
				// Try a video reader
				reader = new openshot::FFmpegReader(path);

			} catch(...) { }
		}
	}

	// Update duration and set parent
	if (reader) {
		End(reader->info.duration);
		reader->ParentClip(this);
		allocated_reader = reader;
		// Init reader info struct and cache size
		init_reader_settings();	}
}

// Destructor
Clip::~Clip()
{
	// Delete the reader if clip created it
	if (allocated_reader) {
		delete allocated_reader;
		allocated_reader = NULL;
	}

	// Close the resampler
	if (resampler) {
		delete resampler;
		resampler = NULL;
	}
}

/// Set the current reader
void Clip::Reader(ReaderBase* new_reader)
{
	// set reader pointer
	reader = new_reader;

	// set parent
	reader->ParentClip(this);

	// Init reader info struct and cache size
	init_reader_settings();
}

/// Get the current reader
ReaderBase* Clip::Reader()
{
	if (reader)
		return reader;
	else
		// Throw error if reader not initialized
		throw ReaderClosed("No Reader has been initialized for this Clip.  Call Reader(*reader) before calling this method.");
}

// Open the internal reader
void Clip::Open()
{
	if (reader)
	{
		// Open the reader
		reader->Open();
		is_open = true;

		// Copy Reader info to Clip
		info = reader->info;

		// Set some clip properties from the file reader
		if (end == 0.0)
			End(reader->info.duration);
	}
	else
		// Throw error if reader not initialized
		throw ReaderClosed("No Reader has been initialized for this Clip.  Call Reader(*reader) before calling this method.");
}

// Close the internal reader
void Clip::Close()
{
	is_open = false;
	if (reader) {
		ZmqLogger::Instance()->AppendDebugMethod("Clip::Close");

		// Close the reader
		reader->Close();
	}
	else
		// Throw error if reader not initialized
		throw ReaderClosed("No Reader has been initialized for this Clip.  Call Reader(*reader) before calling this method.");
}

// Get end position of clip (trim end of video), which can be affected by the time curve.
float Clip::End() const
{
	// if a time curve is present, use its length
	if (time.GetCount() > 1)
	{
		// Determine the FPS fo this clip
		float fps = 24.0;
		if (reader)
			// file reader
			fps = reader->info.fps.ToFloat();
		else
			// Throw error if reader not initialized
			throw ReaderClosed("No Reader has been initialized for this Clip.  Call Reader(*reader) before calling this method.");

		return float(time.GetLength()) / fps;
	}
	else
		// just use the duration (as detected by the reader)
		return end;
}

// Create an openshot::Frame object for a specific frame number of this reader.
std::shared_ptr<Frame> Clip::GetFrame(int64_t frame_number)
{
	// Check for open reader (or throw exception)
	if (!is_open)
		throw ReaderClosed("The Clip is closed.  Call Open() before calling this method", "N/A");

	if (reader)
	{
		// Adjust out of bounds frame number
		frame_number = adjust_frame_number_minimum(frame_number);

		// Get the original frame and pass it to GetFrame overload
		std::shared_ptr<Frame> original_frame = GetOrCreateFrame(frame_number);
		return GetFrame(original_frame, frame_number);
	}
	else
		// Throw error if reader not initialized
		throw ReaderClosed("No Reader has been initialized for this Clip.  Call Reader(*reader) before calling this method.");
}

// Use an existing openshot::Frame object and draw this Clip's frame onto it
std::shared_ptr<Frame> Clip::GetFrame(std::shared_ptr<openshot::Frame> frame, int64_t frame_number)
{
	// Check for open reader (or throw exception)
	if (!is_open)
		throw ReaderClosed("The Clip is closed.  Call Open() before calling this method", "N/A");

	if (reader)
	{
		// Adjust out of bounds frame number
		frame_number = adjust_frame_number_minimum(frame_number);

		// Check the cache for this frame
		std::shared_ptr<Frame> cached_frame = cache.GetFrame(frame_number);
		if (cached_frame) {
			// Debug output
			ZmqLogger::Instance()->AppendDebugMethod("Clip::GetFrame", "returned cached frame", frame_number);

			// Return the cached frame
			return cached_frame;
		}

		// Adjust has_video and has_audio overrides
		int enabled_audio = has_audio.GetInt(frame_number);
		if (enabled_audio == -1 && reader && reader->info.has_audio)
			enabled_audio = 1;
		else if (enabled_audio == -1 && reader && !reader->info.has_audio)
			enabled_audio = 0;
		int enabled_video = has_video.GetInt(frame_number);
		if (enabled_video == -1 && reader && reader->info.has_video)
			enabled_video = 1;
		else if (enabled_video == -1 && reader && !reader->info.has_audio)
			enabled_video = 0;

		// Is a time map detected
		int64_t new_frame_number = frame_number;
		int64_t time_mapped_number = adjust_frame_number_minimum(time.GetLong(frame_number));
		if (time.GetLength() > 1)
			new_frame_number = time_mapped_number;

		// Now that we have re-mapped what frame number is needed, go and get the frame pointer
		std::shared_ptr<Frame> original_frame;
		original_frame = GetOrCreateFrame(new_frame_number);

		// Copy the image from the odd field
		if (enabled_video)
			frame->AddImage(std::make_shared<QImage>(*original_frame->GetImage()));

		// Loop through each channel, add audio
		if (enabled_audio && reader->info.has_audio)
			for (int channel = 0; channel < original_frame->GetAudioChannelsCount(); channel++)
				frame->AddAudio(true, channel, 0, original_frame->GetAudioSamples(channel), original_frame->GetAudioSamplesCount(), 1.0);

		// Get time mapped frame number (used to increase speed, change direction, etc...)
<<<<<<< HEAD
		// TODO: Handle variable # of samples, since this resamples audio for different speeds (only when time curve is set)
		get_time_mapped_frame(frame, requested_frame);
=======
		get_time_mapped_frame(frame, frame_number);
>>>>>>> 29107bc4

		// Adjust # of samples to match requested (the interaction with time curves will make this tricky)
		// TODO: Implement move samples to/from next frame

		// Apply effects to the frame (if any)
		apply_effects(frame);

		// Determine size of image (from Timeline or Reader)
		int width = 0;
		int height = 0;
		if (timeline) {
			// Use timeline size (if available)
			width = timeline->preview_width;
			height = timeline->preview_height;
		} else {
			// Fallback to clip size
			width = reader->info.width;
			height = reader->info.height;
		}

		// Apply keyframe / transforms
		apply_keyframes(frame, width, height);

		// Cache frame
		cache.Add(frame);

		// Return processed 'frame'
		return frame;
	}
	else
		// Throw error if reader not initialized
		throw ReaderClosed("No Reader has been initialized for this Clip.  Call Reader(*reader) before calling this method.");
}

// Look up an effect by ID
openshot::EffectBase* Clip::GetEffect(const std::string& id)
{
	// Find the matching effect (if any)
	for (const auto& effect : effects) {
		if (effect->Id() == id) {
			return effect;
		}
	}
	return nullptr;
}

// Get file extension
std::string Clip::get_file_extension(std::string path)
{
	// return last part of path
	return path.substr(path.find_last_of(".") + 1);
}

// Reverse an audio buffer
void Clip::reverse_buffer(juce::AudioSampleBuffer* buffer)
{
	int number_of_samples = buffer->getNumSamples();
	int channels = buffer->getNumChannels();

	// Reverse array (create new buffer to hold the reversed version)
	juce::AudioSampleBuffer *reversed = new juce::AudioSampleBuffer(channels, number_of_samples);
	reversed->clear();

	for (int channel = 0; channel < channels; channel++)
	{
		int n=0;
		for (int s = number_of_samples - 1; s >= 0; s--, n++)
			reversed->getWritePointer(channel)[n] = buffer->getWritePointer(channel)[s];
	}

	// Copy the samples back to the original array
	buffer->clear();
	// Loop through channels, and get audio samples
	for (int channel = 0; channel < channels; channel++)
		// Get the audio samples for this channel
		buffer->addFrom(channel, 0, reversed->getReadPointer(channel), number_of_samples, 1.0f);

	delete reversed;
	reversed = NULL;
}

// Adjust the audio and image of a time mapped frame
void Clip::get_time_mapped_frame(std::shared_ptr<Frame> frame, int64_t frame_number)
{
	// Check for valid reader
	if (!reader)
		// Throw error if reader not initialized
		throw ReaderClosed("No Reader has been initialized for this Clip.  Call Reader(*reader) before calling this method.");

	// Check for a valid time map curve
	if (time.GetLength() > 1)
	{
		const GenericScopedLock<juce::CriticalSection> lock(getFrameCriticalSection);

		// create buffer and resampler
		juce::AudioSampleBuffer *samples = NULL;
		if (!resampler)
			resampler = new AudioResampler();

		// Get new frame number
		int new_frame_number = frame->number;

		// Get delta (difference in previous Y value)
		int delta = int(round(time.GetDelta(frame_number)));

		// Init audio vars
		int channels = reader->info.channels;
		int number_of_samples = GetOrCreateFrame(new_frame_number)->GetAudioSamplesCount();

		// Only resample audio if needed
		if (reader->info.has_audio) {
			// Determine if we are speeding up or slowing down
			if (time.GetRepeatFraction(frame_number).den > 1) {
				// SLOWING DOWN AUDIO
				// Resample data, and return new buffer pointer
				juce::AudioSampleBuffer *resampled_buffer = NULL;

				// SLOW DOWN audio (split audio)
				samples = new juce::AudioSampleBuffer(channels, number_of_samples);
				samples->clear();

				// Loop through channels, and get audio samples
				for (int channel = 0; channel < channels; channel++)
					// Get the audio samples for this channel
					samples->addFrom(channel, 0, GetOrCreateFrame(new_frame_number)->GetAudioSamples(channel),
									 number_of_samples, 1.0f);

				// Reverse the samples (if needed)
				if (!time.IsIncreasing(frame_number))
					reverse_buffer(samples);

				// Resample audio to be X times slower (where X is the denominator of the repeat fraction)
				resampler->SetBuffer(samples, 1.0 / time.GetRepeatFraction(frame_number).den);

				// Resample the data (since it's the 1st slice)
				resampled_buffer = resampler->GetResampledBuffer();

				// Just take the samples we need for the requested frame
				int start = (number_of_samples * (time.GetRepeatFraction(frame_number).num - 1));
				if (start > 0)
					start -= 1;
				for (int channel = 0; channel < channels; channel++)
					// Add new (slower) samples, to the frame object
					frame->AddAudio(true, channel, 0, resampled_buffer->getReadPointer(channel, start),
										number_of_samples, 1.0f);

				// Clean up
				resampled_buffer = NULL;

			}
			else if (abs(delta) > 1 && abs(delta) < 100) {
				int start = 0;
				if (delta > 0) {
					// SPEED UP (multiple frames of audio), as long as it's not more than X frames
					int total_delta_samples = 0;
					for (int delta_frame = new_frame_number - (delta - 1);
						 delta_frame <= new_frame_number; delta_frame++)
						total_delta_samples += Frame::GetSamplesPerFrame(delta_frame, reader->info.fps,
																		 reader->info.sample_rate,
																		 reader->info.channels);

					// Allocate a new sample buffer for these delta frames
					samples = new juce::AudioSampleBuffer(channels, total_delta_samples);
					samples->clear();

					// Loop through each frame in this delta
					for (int delta_frame = new_frame_number - (delta - 1);
						 delta_frame <= new_frame_number; delta_frame++) {
						// buffer to hold detal samples
						int number_of_delta_samples = GetOrCreateFrame(delta_frame)->GetAudioSamplesCount();
						juce::AudioSampleBuffer *delta_samples = new juce::AudioSampleBuffer(channels,
																					   number_of_delta_samples);
						delta_samples->clear();

						for (int channel = 0; channel < channels; channel++)
							delta_samples->addFrom(channel, 0, GetOrCreateFrame(delta_frame)->GetAudioSamples(channel),
												   number_of_delta_samples, 1.0f);

						// Reverse the samples (if needed)
						if (!time.IsIncreasing(frame_number))
							reverse_buffer(delta_samples);

						// Copy the samples to
						for (int channel = 0; channel < channels; channel++)
							// Get the audio samples for this channel
							samples->addFrom(channel, start, delta_samples->getReadPointer(channel),
											 number_of_delta_samples, 1.0f);

						// Clean up
						delete delta_samples;
						delta_samples = NULL;

						// Increment start position
						start += number_of_delta_samples;
					}
				}
				else {
					// SPEED UP (multiple frames of audio), as long as it's not more than X frames
					int total_delta_samples = 0;
					for (int delta_frame = new_frame_number - (delta + 1);
						 delta_frame >= new_frame_number; delta_frame--)
						total_delta_samples += Frame::GetSamplesPerFrame(delta_frame, reader->info.fps,
																		 reader->info.sample_rate,
																		 reader->info.channels);

					// Allocate a new sample buffer for these delta frames
					samples = new juce::AudioSampleBuffer(channels, total_delta_samples);
					samples->clear();

					// Loop through each frame in this delta
					for (int delta_frame = new_frame_number - (delta + 1);
						 delta_frame >= new_frame_number; delta_frame--) {
						// buffer to hold delta samples
						int number_of_delta_samples = GetOrCreateFrame(delta_frame)->GetAudioSamplesCount();
						juce::AudioSampleBuffer *delta_samples = new juce::AudioSampleBuffer(channels,
																					   number_of_delta_samples);
						delta_samples->clear();

						for (int channel = 0; channel < channels; channel++)
							delta_samples->addFrom(channel, 0, GetOrCreateFrame(delta_frame)->GetAudioSamples(channel),
												   number_of_delta_samples, 1.0f);

						// Reverse the samples (if needed)
						if (!time.IsIncreasing(frame_number))
							reverse_buffer(delta_samples);

						// Copy the samples to
						for (int channel = 0; channel < channels; channel++)
							// Get the audio samples for this channel
							samples->addFrom(channel, start, delta_samples->getReadPointer(channel),
											 number_of_delta_samples, 1.0f);

						// Clean up
						delete delta_samples;
						delta_samples = NULL;

						// Increment start position
						start += number_of_delta_samples;
					}
				}

				// Resample audio to be X times faster (where X is the delta of the repeat fraction)
				resampler->SetBuffer(samples, float(start) / float(number_of_samples));

				// Resample data, and return new buffer pointer
				juce::AudioSampleBuffer *buffer = resampler->GetResampledBuffer();

				// Add the newly resized audio samples to the current frame
				for (int channel = 0; channel < channels; channel++)
					// Add new (slower) samples, to the frame object
					frame->AddAudio(true, channel, 0, buffer->getReadPointer(channel), number_of_samples, 1.0f);

				// Clean up
				buffer = NULL;
			}
			else {
				// Use the samples on this frame (but maybe reverse them if needed)
				samples = new juce::AudioSampleBuffer(channels, number_of_samples);
				samples->clear();

				// Loop through channels, and get audio samples
				for (int channel = 0; channel < channels; channel++)
					// Get the audio samples for this channel
					samples->addFrom(channel, 0, frame->GetAudioSamples(channel), number_of_samples, 1.0f);

				// reverse the samples
				if (!time.IsIncreasing(frame_number))
					reverse_buffer(samples);

				// Add reversed samples to the frame object
				for (int channel = 0; channel < channels; channel++)
					frame->AddAudio(true, channel, 0, samples->getReadPointer(channel), number_of_samples, 1.0f);


			}

			delete samples;
			samples = NULL;
		}
	}
}

// Adjust frame number minimum value
int64_t Clip::adjust_frame_number_minimum(int64_t frame_number)
{
	// Never return a frame number 0 or below
	if (frame_number < 1)
		return 1;
	else
		return frame_number;

}

// Get or generate a blank frame
std::shared_ptr<Frame> Clip::GetOrCreateFrame(int64_t number)
{
	try {
		// Debug output
		ZmqLogger::Instance()->AppendDebugMethod("Clip::GetOrCreateFrame (from reader)", "number", number);

		// Attempt to get a frame (but this could fail if a reader has just been closed)
		std::shared_ptr<Frame> reader_frame = reader->GetFrame(number);

		// Return real frame
		if (reader_frame) {
			// Create a new copy of reader frame
			// This allows a clip to modify the pixels and audio of this frame without
			// changing the underlying reader's frame data
			//std::shared_ptr<Frame> reader_copy(new Frame(number, 1, 1, "#000000", reader_frame->GetAudioSamplesCount(), reader_frame->GetAudioChannelsCount()));
			std::shared_ptr<Frame> reader_copy(new Frame(*reader_frame.get()));
			{
				reader_copy->SampleRate(reader_frame->SampleRate());
				reader_copy->ChannelsLayout(reader_frame->ChannelsLayout());
			}
			return reader_copy;
		}

	} catch (const ReaderClosed & e) {
		// ...
	} catch (const TooManySeeks & e) {
		// ...
	} catch (const OutOfBoundsFrame & e) {
		// ...
	}

	// Estimate # of samples needed for this frame
	int estimated_samples_in_frame = Frame::GetSamplesPerFrame(number, reader->info.fps, reader->info.sample_rate, reader->info.channels);

	// Debug output
	ZmqLogger::Instance()->AppendDebugMethod("Clip::GetOrCreateFrame (create blank)", "number", number, "estimated_samples_in_frame", estimated_samples_in_frame);

	// Create blank frame
	std::shared_ptr<Frame> new_frame = std::make_shared<Frame>(number, reader->info.width, reader->info.height, "#000000", estimated_samples_in_frame, reader->info.channels);
	new_frame->SampleRate(reader->info.sample_rate);
	new_frame->ChannelsLayout(reader->info.channel_layout);
	new_frame->AddAudioSilence(estimated_samples_in_frame);
	return new_frame;
}

// Generate JSON string of this object
std::string Clip::Json() const {

	// Return formatted string
	return JsonValue().toStyledString();
}

// Get all properties for a specific frame
std::string Clip::PropertiesJSON(int64_t requested_frame) const {

	// Generate JSON properties list
	Json::Value root;
	root["id"] = add_property_json("ID", 0.0, "string", Id(), NULL, -1, -1, true, requested_frame);
	root["position"] = add_property_json("Position", Position(), "float", "", NULL, 0, 30 * 60 * 60 * 48, false, requested_frame);
	root["layer"] = add_property_json("Track", Layer(), "int", "", NULL, 0, 20, false, requested_frame);
	root["start"] = add_property_json("Start", Start(), "float", "", NULL, 0, 30 * 60 * 60 * 48, false, requested_frame);
	root["end"] = add_property_json("End", End(), "float", "", NULL, 0, 30 * 60 * 60 * 48, false, requested_frame);
	root["duration"] = add_property_json("Duration", Duration(), "float", "", NULL, 0, 30 * 60 * 60 * 48, true, requested_frame);
	root["gravity"] = add_property_json("Gravity", gravity, "int", "", NULL, 0, 8, false, requested_frame);
	root["scale"] = add_property_json("Scale", scale, "int", "", NULL, 0, 3, false, requested_frame);
	root["display"] = add_property_json("Frame Number", display, "int", "", NULL, 0, 3, false, requested_frame);
	root["mixing"] = add_property_json("Volume Mixing", mixing, "int", "", NULL, 0, 2, false, requested_frame);
	root["waveform"] = add_property_json("Waveform", waveform, "int", "", NULL, 0, 1, false, requested_frame);

	// Add gravity choices (dropdown style)
	root["gravity"]["choices"].append(add_property_choice_json("Top Left", GRAVITY_TOP_LEFT, gravity));
	root["gravity"]["choices"].append(add_property_choice_json("Top Center", GRAVITY_TOP, gravity));
	root["gravity"]["choices"].append(add_property_choice_json("Top Right", GRAVITY_TOP_RIGHT, gravity));
	root["gravity"]["choices"].append(add_property_choice_json("Left", GRAVITY_LEFT, gravity));
	root["gravity"]["choices"].append(add_property_choice_json("Center", GRAVITY_CENTER, gravity));
	root["gravity"]["choices"].append(add_property_choice_json("Right", GRAVITY_RIGHT, gravity));
	root["gravity"]["choices"].append(add_property_choice_json("Bottom Left", GRAVITY_BOTTOM_LEFT, gravity));
	root["gravity"]["choices"].append(add_property_choice_json("Bottom Center", GRAVITY_BOTTOM, gravity));
	root["gravity"]["choices"].append(add_property_choice_json("Bottom Right", GRAVITY_BOTTOM_RIGHT, gravity));

	// Add scale choices (dropdown style)
	root["scale"]["choices"].append(add_property_choice_json("Crop", SCALE_CROP, scale));
	root["scale"]["choices"].append(add_property_choice_json("Best Fit", SCALE_FIT, scale));
	root["scale"]["choices"].append(add_property_choice_json("Stretch", SCALE_STRETCH, scale));
	root["scale"]["choices"].append(add_property_choice_json("None", SCALE_NONE, scale));

	// Add frame number display choices (dropdown style)
	root["display"]["choices"].append(add_property_choice_json("None", FRAME_DISPLAY_NONE, display));
	root["display"]["choices"].append(add_property_choice_json("Clip", FRAME_DISPLAY_CLIP, display));
	root["display"]["choices"].append(add_property_choice_json("Timeline", FRAME_DISPLAY_TIMELINE, display));
	root["display"]["choices"].append(add_property_choice_json("Both", FRAME_DISPLAY_BOTH, display));

	// Add volume mixing choices (dropdown style)
	root["mixing"]["choices"].append(add_property_choice_json("None", VOLUME_MIX_NONE, mixing));
	root["mixing"]["choices"].append(add_property_choice_json("Average", VOLUME_MIX_AVERAGE, mixing));
	root["mixing"]["choices"].append(add_property_choice_json("Reduce", VOLUME_MIX_REDUCE, mixing));

	// Add waveform choices (dropdown style)
	root["waveform"]["choices"].append(add_property_choice_json("Yes", true, waveform));
	root["waveform"]["choices"].append(add_property_choice_json("No", false, waveform));

	// Keyframes
	root["location_x"] = add_property_json("Location X", location_x.GetValue(requested_frame), "float", "", &location_x, -1.0, 1.0, false, requested_frame);
	root["location_y"] = add_property_json("Location Y", location_y.GetValue(requested_frame), "float", "", &location_y, -1.0, 1.0, false, requested_frame);
	root["scale_x"] = add_property_json("Scale X", scale_x.GetValue(requested_frame), "float", "", &scale_x, 0.0, 1.0, false, requested_frame);
	root["scale_y"] = add_property_json("Scale Y", scale_y.GetValue(requested_frame), "float", "", &scale_y, 0.0, 1.0, false, requested_frame);
	root["alpha"] = add_property_json("Alpha", alpha.GetValue(requested_frame), "float", "", &alpha, 0.0, 1.0, false, requested_frame);
	root["shear_x"] = add_property_json("Shear X", shear_x.GetValue(requested_frame), "float", "", &shear_x, -1.0, 1.0, false, requested_frame);
	root["shear_y"] = add_property_json("Shear Y", shear_y.GetValue(requested_frame), "float", "", &shear_y, -1.0, 1.0, false, requested_frame);
	root["rotation"] = add_property_json("Rotation", rotation.GetValue(requested_frame), "float", "", &rotation, -360, 360, false, requested_frame);
	root["origin_x"] = add_property_json("Origin X", origin_x.GetValue(requested_frame), "float", "", &origin_x, 0.0, 1.0, false, requested_frame);
	root["origin_y"] = add_property_json("Origin Y", origin_y.GetValue(requested_frame), "float", "", &origin_y, 0.0, 1.0, false, requested_frame);
	root["volume"] = add_property_json("Volume", volume.GetValue(requested_frame), "float", "", &volume, 0.0, 1.0, false, requested_frame);
	root["time"] = add_property_json("Time", time.GetValue(requested_frame), "float", "", &time, 0.0, 30 * 60 * 60 * 48, false, requested_frame);
	root["channel_filter"] = add_property_json("Channel Filter", channel_filter.GetValue(requested_frame), "int", "", &channel_filter, -1, 10, false, requested_frame);
	root["channel_mapping"] = add_property_json("Channel Mapping", channel_mapping.GetValue(requested_frame), "int", "", &channel_mapping, -1, 10, false, requested_frame);
	root["has_audio"] = add_property_json("Enable Audio", has_audio.GetValue(requested_frame), "int", "", &has_audio, -1, 1.0, false, requested_frame);
	root["has_video"] = add_property_json("Enable Video", has_video.GetValue(requested_frame), "int", "", &has_video, -1, 1.0, false, requested_frame);

	// Add enable audio/video choices (dropdown style)
	root["has_audio"]["choices"].append(add_property_choice_json("Auto", -1, has_audio.GetValue(requested_frame)));
	root["has_audio"]["choices"].append(add_property_choice_json("Off", 0, has_audio.GetValue(requested_frame)));
	root["has_audio"]["choices"].append(add_property_choice_json("On", 1, has_audio.GetValue(requested_frame)));
	root["has_video"]["choices"].append(add_property_choice_json("Auto", -1, has_video.GetValue(requested_frame)));
	root["has_video"]["choices"].append(add_property_choice_json("Off", 0, has_video.GetValue(requested_frame)));
	root["has_video"]["choices"].append(add_property_choice_json("On", 1, has_video.GetValue(requested_frame)));

	root["wave_color"] = add_property_json("Wave Color", 0.0, "color", "", &wave_color.red, 0, 255, false, requested_frame);
	root["wave_color"]["red"] = add_property_json("Red", wave_color.red.GetValue(requested_frame), "float", "", &wave_color.red, 0, 255, false, requested_frame);
	root["wave_color"]["blue"] = add_property_json("Blue", wave_color.blue.GetValue(requested_frame), "float", "", &wave_color.blue, 0, 255, false, requested_frame);
	root["wave_color"]["green"] = add_property_json("Green", wave_color.green.GetValue(requested_frame), "float", "", &wave_color.green, 0, 255, false, requested_frame);


	// Return formatted string
	return root.toStyledString();
}

// Generate Json::Value for this object
Json::Value Clip::JsonValue() const {

	// Create root json object
	Json::Value root = ClipBase::JsonValue(); // get parent properties
	root["gravity"] = gravity;
	root["scale"] = scale;
	root["anchor"] = anchor;
	root["display"] = display;
	root["mixing"] = mixing;
	root["waveform"] = waveform;
	root["scale_x"] = scale_x.JsonValue();
	root["scale_y"] = scale_y.JsonValue();
	root["location_x"] = location_x.JsonValue();
	root["location_y"] = location_y.JsonValue();
	root["alpha"] = alpha.JsonValue();
	root["rotation"] = rotation.JsonValue();
	root["time"] = time.JsonValue();
	root["volume"] = volume.JsonValue();
	root["wave_color"] = wave_color.JsonValue();
	root["shear_x"] = shear_x.JsonValue();
	root["shear_y"] = shear_y.JsonValue();
	root["origin_x"] = origin_x.JsonValue();
	root["origin_y"] = origin_y.JsonValue();
	root["channel_filter"] = channel_filter.JsonValue();
	root["channel_mapping"] = channel_mapping.JsonValue();
	root["has_audio"] = has_audio.JsonValue();
	root["has_video"] = has_video.JsonValue();
	root["perspective_c1_x"] = perspective_c1_x.JsonValue();
	root["perspective_c1_y"] = perspective_c1_y.JsonValue();
	root["perspective_c2_x"] = perspective_c2_x.JsonValue();
	root["perspective_c2_y"] = perspective_c2_y.JsonValue();
	root["perspective_c3_x"] = perspective_c3_x.JsonValue();
	root["perspective_c3_y"] = perspective_c3_y.JsonValue();
	root["perspective_c4_x"] = perspective_c4_x.JsonValue();
	root["perspective_c4_y"] = perspective_c4_y.JsonValue();

	// Add array of effects
	root["effects"] = Json::Value(Json::arrayValue);

	// loop through effects
	for (auto existing_effect : effects)
	{
		root["effects"].append(existing_effect->JsonValue());
	}

	if (reader)
		root["reader"] = reader->JsonValue();
	else
		root["reader"] = Json::Value(Json::objectValue);

	// return JsonValue
	return root;
}

// Load JSON string into this object
void Clip::SetJson(const std::string value) {

	// Parse JSON string into JSON objects
	try
	{
		const Json::Value root = openshot::stringToJson(value);
		// Set all values that match
		SetJsonValue(root);
	}
	catch (const std::exception& e)
	{
		// Error parsing JSON (or missing keys)
		throw InvalidJSON("JSON is invalid (missing keys or invalid data types)");
	}
}

// Load Json::Value into this object
void Clip::SetJsonValue(const Json::Value root) {

	// Set parent data
	ClipBase::SetJsonValue(root);

	// Clear cache
	cache.Clear();

	// Set data from Json (if key is found)
	if (!root["gravity"].isNull())
		gravity = (GravityType) root["gravity"].asInt();
	if (!root["scale"].isNull())
		scale = (ScaleType) root["scale"].asInt();
	if (!root["anchor"].isNull())
		anchor = (AnchorType) root["anchor"].asInt();
	if (!root["display"].isNull())
		display = (FrameDisplayType) root["display"].asInt();
	if (!root["mixing"].isNull())
		mixing = (VolumeMixType) root["mixing"].asInt();
	if (!root["waveform"].isNull())
		waveform = root["waveform"].asBool();
	if (!root["scale_x"].isNull())
		scale_x.SetJsonValue(root["scale_x"]);
	if (!root["scale_y"].isNull())
		scale_y.SetJsonValue(root["scale_y"]);
	if (!root["location_x"].isNull())
		location_x.SetJsonValue(root["location_x"]);
	if (!root["location_y"].isNull())
		location_y.SetJsonValue(root["location_y"]);
	if (!root["alpha"].isNull())
		alpha.SetJsonValue(root["alpha"]);
	if (!root["rotation"].isNull())
		rotation.SetJsonValue(root["rotation"]);
	if (!root["time"].isNull())
		time.SetJsonValue(root["time"]);
	if (!root["volume"].isNull())
		volume.SetJsonValue(root["volume"]);
	if (!root["wave_color"].isNull())
		wave_color.SetJsonValue(root["wave_color"]);
	if (!root["shear_x"].isNull())
		shear_x.SetJsonValue(root["shear_x"]);
	if (!root["shear_y"].isNull())
		shear_y.SetJsonValue(root["shear_y"]);
	if (!root["origin_x"].isNull())
		origin_x.SetJsonValue(root["origin_x"]);
	if (!root["origin_y"].isNull())
		origin_y.SetJsonValue(root["origin_y"]);
	if (!root["channel_filter"].isNull())
		channel_filter.SetJsonValue(root["channel_filter"]);
	if (!root["channel_mapping"].isNull())
		channel_mapping.SetJsonValue(root["channel_mapping"]);
	if (!root["has_audio"].isNull())
		has_audio.SetJsonValue(root["has_audio"]);
	if (!root["has_video"].isNull())
		has_video.SetJsonValue(root["has_video"]);
	if (!root["perspective_c1_x"].isNull())
		perspective_c1_x.SetJsonValue(root["perspective_c1_x"]);
	if (!root["perspective_c1_y"].isNull())
		perspective_c1_y.SetJsonValue(root["perspective_c1_y"]);
	if (!root["perspective_c2_x"].isNull())
		perspective_c2_x.SetJsonValue(root["perspective_c2_x"]);
	if (!root["perspective_c2_y"].isNull())
		perspective_c2_y.SetJsonValue(root["perspective_c2_y"]);
	if (!root["perspective_c3_x"].isNull())
		perspective_c3_x.SetJsonValue(root["perspective_c3_x"]);
	if (!root["perspective_c3_y"].isNull())
		perspective_c3_y.SetJsonValue(root["perspective_c3_y"]);
	if (!root["perspective_c4_x"].isNull())
		perspective_c4_x.SetJsonValue(root["perspective_c4_x"]);
	if (!root["perspective_c4_y"].isNull())
		perspective_c4_y.SetJsonValue(root["perspective_c4_y"]);
	if (!root["effects"].isNull()) {

		// Clear existing effects
		effects.clear();

		// loop through effects
		for (const auto existing_effect : root["effects"]) {
			// Create Effect
			EffectBase *e = NULL;

			if (!existing_effect["type"].isNull()) {
				// Create instance of effect
				if ( (e = EffectInfo().CreateEffect(existing_effect["type"].asString())) ) {

					// Load Json into Effect
					e->SetJsonValue(existing_effect);

					// Add Effect to Timeline
					AddEffect(e);
				}
			}
		}
	}
	if (!root["reader"].isNull()) // does Json contain a reader?
	{
		if (!root["reader"]["type"].isNull()) // does the reader Json contain a 'type'?
		{
			// Close previous reader (if any)
			bool already_open = false;
			if (reader)
			{
				// Track if reader was open
				already_open = reader->IsOpen();

				// Close and delete existing reader (if any)
				reader->Close();
				delete reader;
				reader = NULL;
			}

			// Create new reader (and load properties)
			std::string type = root["reader"]["type"].asString();

			if (type == "FFmpegReader") {

				// Create new reader
				reader = new openshot::FFmpegReader(root["reader"]["path"].asString(), false);
				reader->SetJsonValue(root["reader"]);

			} else if (type == "QtImageReader") {

				// Create new reader
				reader = new openshot::QtImageReader(root["reader"]["path"].asString(), false);
				reader->SetJsonValue(root["reader"]);

#ifdef USE_IMAGEMAGICK
			} else if (type == "ImageReader") {

				// Create new reader
				reader = new ImageReader(root["reader"]["path"].asString(), false);
				reader->SetJsonValue(root["reader"]);

			} else if (type == "TextReader") {

				// Create new reader
				reader = new TextReader();
				reader->SetJsonValue(root["reader"]);
#endif

			} else if (type == "ChunkReader") {

				// Create new reader
				reader = new openshot::ChunkReader(root["reader"]["path"].asString(), (ChunkVersion) root["reader"]["chunk_version"].asInt());
				reader->SetJsonValue(root["reader"]);

			} else if (type == "DummyReader") {

				// Create new reader
				reader = new openshot::DummyReader();
				reader->SetJsonValue(root["reader"]);

			} else if (type == "Timeline") {

				// Create new reader (always load from file again)
				// This prevents FrameMappers from being loaded on accident
				reader = new openshot::Timeline(root["reader"]["path"].asString(), true);
			}

			// mark as managed reader and set parent
			if (reader) {
				reader->ParentClip(this);
				allocated_reader = reader;
			}

			// Re-Open reader (if needed)
			if (already_open)
				reader->Open();

		}
	}
}

// Sort effects by order
void Clip::sort_effects()
{
	// sort clips
	effects.sort(CompareClipEffects());
}

// Add an effect to the clip
void Clip::AddEffect(EffectBase* effect)
{
	// Set parent clip pointer
	effect->ParentClip(this);

	// Add effect to list
	effects.push_back(effect);

	// Sort effects
	sort_effects();

	// Clear cache
	cache.Clear();
}

// Remove an effect from the clip
void Clip::RemoveEffect(EffectBase* effect)
{
	effects.remove(effect);

	// Clear cache
	cache.Clear();
}

// Apply effects to the source frame (if any)
void Clip::apply_effects(std::shared_ptr<Frame> frame)
{
	// Find Effects at this position and layer
	for (auto effect : effects)
	{
		// Apply the effect to this frame
		frame = effect->GetFrame(frame, frame->number);

	} // end effect loop
}

// Compare 2 floating point numbers for equality
bool Clip::isEqual(double a, double b)
{
	return fabs(a - b) < 0.000001;
}


// Apply keyframes to the source frame (if any)
void Clip::apply_keyframes(std::shared_ptr<Frame> frame, int width, int height)
{
	// Get actual frame image data
	std::shared_ptr<QImage> source_image = frame->GetImage();

	/* REPLACE IMAGE WITH WAVEFORM IMAGE (IF NEEDED) */
	if (Waveform())
	{
		// Debug output
		ZmqLogger::Instance()->AppendDebugMethod("Clip::apply_keyframes (Generate Waveform Image)", "frame->number", frame->number, "Waveform()", Waveform());

		// Get the color of the waveform
		int red = wave_color.red.GetInt(frame->number);
		int green = wave_color.green.GetInt(frame->number);
		int blue = wave_color.blue.GetInt(frame->number);
		int alpha = wave_color.alpha.GetInt(frame->number);

		// Generate Waveform Dynamically (the size of the timeline)
		source_image = frame->GetWaveform(width, height, red, green, blue, alpha);
		frame->AddImage(std::shared_ptr<QImage>(source_image));
	}

	/* ALPHA & OPACITY */
	if (alpha.GetValue(frame->number) != 1.0)
	{
		float alpha_value = alpha.GetValue(frame->number);

		// Get source image's pixels
		unsigned char *pixels = source_image->bits();

		// Loop through pixels
		for (int pixel = 0, byte_index=0; pixel < source_image->width() * source_image->height(); pixel++, byte_index+=4)
		{
			// Apply alpha to pixel values (since we use a premultiplied value, we must
			// multiply the alpha with all colors).
			pixels[byte_index + 0] *= alpha_value;
			pixels[byte_index + 1] *= alpha_value;
			pixels[byte_index + 2] *= alpha_value;
			pixels[byte_index + 3] *= alpha_value;
		}

		// Debug output
		ZmqLogger::Instance()->AppendDebugMethod("Clip::apply_keyframes (Set Alpha & Opacity)", "alpha_value", alpha_value, "frame->number", frame->number);
	}

	/* RESIZE SOURCE IMAGE - based on scale type */
	QSize source_size = source_image->size();
	switch (scale)
	{
		case (SCALE_FIT): {
			// keep aspect ratio
			source_size.scale(width, height, Qt::KeepAspectRatio);

			// Debug output
			ZmqLogger::Instance()->AppendDebugMethod("Clip::apply_keyframes (Scale: SCALE_FIT)", "frame->number", frame->number, "source_width", source_size.width(), "source_height", source_size.height());
			break;
		}
		case (SCALE_STRETCH): {
			// ignore aspect ratio
			source_size.scale(width, height, Qt::IgnoreAspectRatio);

			// Debug output
			ZmqLogger::Instance()->AppendDebugMethod("Clip::apply_keyframes (Scale: SCALE_STRETCH)", "frame->number", frame->number, "source_width", source_size.width(), "source_height", source_size.height());
			break;
		}
		case (SCALE_CROP): {
			QSize width_size(width, round(width / (float(source_size.width()) / float(source_size.height()))));
			QSize height_size(round(height / (float(source_size.height()) / float(source_size.width()))), height);

			// respect aspect ratio
			if (width_size.width() >= width && width_size.height() >= height)
				source_size.scale(width_size.width(), width_size.height(), Qt::KeepAspectRatio);
			else
				source_size.scale(height_size.width(), height_size.height(), Qt::KeepAspectRatio);

			// Debug output
			ZmqLogger::Instance()->AppendDebugMethod("Clip::apply_keyframes (Scale: SCALE_CROP)", "frame->number", frame->number, "source_width", source_size.width(), "source_height", source_size.height());
			break;
		}
		case (SCALE_NONE): {
			// Calculate ratio of source size to project size
			// Even with no scaling, previews need to be adjusted correctly
			// (otherwise NONE scaling draws the frame image outside of the preview)
			float source_width_ratio = source_size.width() / float(width);
			float source_height_ratio = source_size.height() / float(height);
			source_size.scale(width * source_width_ratio, height * source_height_ratio, Qt::KeepAspectRatio);

			// Debug output
			ZmqLogger::Instance()->AppendDebugMethod("Clip::apply_keyframes (Scale: SCALE_NONE)", "frame->number", frame->number, "source_width", source_size.width(), "source_height", source_size.height());
			break;
		}
	}

	/* GRAVITY LOCATION - Initialize X & Y to the correct values (before applying location curves) */
	float x = 0.0; // left
	float y = 0.0; // top

	// Adjust size for scale x and scale y
	float sx = scale_x.GetValue(frame->number); // percentage X scale
	float sy = scale_y.GetValue(frame->number); // percentage Y scale
	float scaled_source_width = source_size.width() * sx;
	float scaled_source_height = source_size.height() * sy;

	switch (gravity)
	{
		case (GRAVITY_TOP_LEFT):
			// This is only here to prevent unused-enum warnings
			break;
		case (GRAVITY_TOP):
			x = (width - scaled_source_width) / 2.0; // center
			break;
		case (GRAVITY_TOP_RIGHT):
			x = width - scaled_source_width; // right
			break;
		case (GRAVITY_LEFT):
			y = (height - scaled_source_height) / 2.0; // center
			break;
		case (GRAVITY_CENTER):
			x = (width - scaled_source_width) / 2.0; // center
			y = (height - scaled_source_height) / 2.0; // center
			break;
		case (GRAVITY_RIGHT):
			x = width - scaled_source_width; // right
			y = (height - scaled_source_height) / 2.0; // center
			break;
		case (GRAVITY_BOTTOM_LEFT):
			y = (height - scaled_source_height); // bottom
			break;
		case (GRAVITY_BOTTOM):
			x = (width - scaled_source_width) / 2.0; // center
			y = (height - scaled_source_height); // bottom
			break;
		case (GRAVITY_BOTTOM_RIGHT):
			x = width - scaled_source_width; // right
			y = (height - scaled_source_height); // bottom
			break;
	}

	// Debug output
	ZmqLogger::Instance()->AppendDebugMethod("Clip::apply_keyframes (Gravity)", "frame->number", frame->number, "source_clip->gravity", gravity, "scaled_source_width", scaled_source_width, "scaled_source_height", scaled_source_height);

	/* LOCATION, ROTATION, AND SCALE */
	float r = rotation.GetValue(frame->number); // rotate in degrees
	x += (width * location_x.GetValue(frame->number)); // move in percentage of final width
	y += (height * location_y.GetValue(frame->number)); // move in percentage of final height
	float shear_x_value = shear_x.GetValue(frame->number);
	float shear_y_value = shear_y.GetValue(frame->number);
	float origin_x_value = origin_x.GetValue(frame->number);
	float origin_y_value = origin_y.GetValue(frame->number);

	bool transformed = false;
	QTransform transform;

	// Transform source image (if needed)
	ZmqLogger::Instance()->AppendDebugMethod("Clip::apply_keyframes (Build QTransform - if needed)", "frame->number", frame->number, "x", x, "y", y, "r", r, "sx", sx, "sy", sy);

	if (!isEqual(x, 0) || !isEqual(y, 0)) {
		// TRANSLATE/MOVE CLIP
		transform.translate(x, y);
		transformed = true;
	}

	if (!isEqual(r, 0) || !isEqual(shear_x_value, 0) || !isEqual(shear_y_value, 0)) {
		// ROTATE CLIP (around origin_x, origin_y)
		float origin_x_offset = (scaled_source_width * origin_x_value);
		float origin_y_offset = (scaled_source_height * origin_y_value);
		transform.translate(origin_x_offset, origin_y_offset);
		transform.rotate(r);
		transform.shear(shear_x_value, shear_y_value);
		transform.translate(-origin_x_offset,-origin_y_offset);
		transformed = true;
	}

	// SCALE CLIP (if needed)
	float source_width_scale = (float(source_size.width()) / float(source_image->width())) * sx;
	float source_height_scale = (float(source_size.height()) / float(source_image->height())) * sy;

	if (!isEqual(source_width_scale, 1.0) || !isEqual(source_height_scale, 1.0)) {
		transform.scale(source_width_scale, source_height_scale);
		transformed = true;
	}

	// Debug output
	ZmqLogger::Instance()->AppendDebugMethod("Clip::apply_keyframes (Transform: Composite Image Layer: Prepare)", "frame->number", frame->number, "transformed", transformed);

	/* COMPOSITE SOURCE IMAGE (LAYER) ONTO FINAL IMAGE */
	std::shared_ptr<QImage> new_image;
	new_image = std::shared_ptr<QImage>(new QImage(QSize(width, height), source_image->format()));
	new_image->fill(QColor(QString::fromStdString("#00000000")));

	// Load timeline's new frame image into a QPainter
	QPainter painter(new_image.get());
	painter.setRenderHints(QPainter::Antialiasing | QPainter::SmoothPixmapTransform | QPainter::TextAntialiasing, true);

	// Apply transform (translate, rotate, scale)... if any
	if (transformed)
		painter.setTransform(transform);

	// Composite a new layer onto the image
	painter.setCompositionMode(QPainter::CompositionMode_SourceOver);
	painter.drawImage(0, 0, *source_image);

	if (timeline) {
		Timeline *t = (Timeline *) timeline;

		// Draw frame #'s on top of image (if needed)
		if (display != FRAME_DISPLAY_NONE) {
			std::stringstream frame_number_str;
			switch (display) {
				case (FRAME_DISPLAY_NONE):
					// This is only here to prevent unused-enum warnings
					break;

				case (FRAME_DISPLAY_CLIP):
					frame_number_str << frame->number;
					break;

				case (FRAME_DISPLAY_TIMELINE):
					frame_number_str << (position * t->info.fps.ToFloat()) + frame->number;
					break;

				case (FRAME_DISPLAY_BOTH):
					frame_number_str << (position * t->info.fps.ToFloat()) + frame->number << " (" << frame->number << ")";
					break;
			}

			// Draw frame number on top of image
			painter.setPen(QColor("#ffffff"));
			painter.drawText(20, 20, QString(frame_number_str.str().c_str()));
		}
	}

	painter.end();

	// Add new QImage to frame
	frame->AddImage(new_image);
}<|MERGE_RESOLUTION|>--- conflicted
+++ resolved
@@ -395,12 +395,8 @@
 				frame->AddAudio(true, channel, 0, original_frame->GetAudioSamples(channel), original_frame->GetAudioSamplesCount(), 1.0);
 
 		// Get time mapped frame number (used to increase speed, change direction, etc...)
-<<<<<<< HEAD
 		// TODO: Handle variable # of samples, since this resamples audio for different speeds (only when time curve is set)
 		get_time_mapped_frame(frame, requested_frame);
-=======
-		get_time_mapped_frame(frame, frame_number);
->>>>>>> 29107bc4
 
 		// Adjust # of samples to match requested (the interaction with time curves will make this tricky)
 		// TODO: Implement move samples to/from next frame
