/**
 * @file
 * @brief Source file for CacheDisk class
 * @author Jonathan Thomas <jonathan@openshot.org>
 *
 * @ref License
 */

/* LICENSE
 *
 * Copyright (c) 2008-2019 OpenShot Studios, LLC
 * <http://www.openshotstudios.com/>. This file is part of
 * OpenShot Library (libopenshot), an open-source project dedicated to
 * delivering high quality video editing and animation solutions to the
 * world. For more information visit <http://www.openshot.org/>.
 *
 * OpenShot Library (libopenshot) is free software: you can redistribute it
 * and/or modify it under the terms of the GNU Lesser General Public License
 * as published by the Free Software Foundation, either version 3 of the
 * License, or (at your option) any later version.
 *
 * OpenShot Library (libopenshot) is distributed in the hope that it will be
 * useful, but WITHOUT ANY WARRANTY; without even the implied warranty of
 * MERCHANTABILITY or FITNESS FOR A PARTICULAR PURPOSE. See the
 * GNU Lesser General Public License for more details.
 *
 * You should have received a copy of the GNU Lesser General Public License
 * along with OpenShot Library. If not, see <http://www.gnu.org/licenses/>.
 */

#include "../include/CacheDisk.h"
#include "../include/QtUtilities.h"
#include <Qt>
#include <QString>
#include <QTextStream>

using namespace std;
using namespace openshot;

// Default constructor, no max bytes
CacheDisk::CacheDisk(std::string cache_path, std::string format, float quality, float scale) : CacheBase(0) {
	// Set cache type name
	cache_type = "CacheDisk";
	range_version = 0;
	needs_range_processing = false;
	frame_size_bytes = 0;
	image_format = format;
	image_quality = quality;
	image_scale = scale;
	max_bytes = 0;

	// Init path directory
	InitPath(cache_path);
}

// Constructor that sets the max bytes to cache
CacheDisk::CacheDisk(std::string cache_path, std::string format, float quality, float scale, int64_t max_bytes) : CacheBase(max_bytes) {
	// Set cache type name
	cache_type = "CacheDisk";
	range_version = 0;
	needs_range_processing = false;
	frame_size_bytes = 0;
	image_format = format;
	image_quality = quality;
	image_scale = scale;

	// Init path directory
	InitPath(cache_path);
}

// Initialize cache directory
void CacheDisk::InitPath(std::string cache_path) {
	QString qpath;

	if (!cache_path.empty()) {
		// Init QDir with cache directory
		qpath = QString(cache_path.c_str());

	} else {
		// Init QDir with user's temp directory
		qpath = QDir::tempPath() + QString("/preview-cache/");
	}

	// Init QDir with cache directory
	path = QDir(qpath);

	// Check if cache directory exists
	if (!path.exists())
		// Create
		path.mkpath(qpath);
}

// Calculate ranges of frames
void CacheDisk::CalculateRanges() {
	// Only calculate when something has changed
	if (needs_range_processing) {

		// Create a scoped lock, to protect the cache from multiple threads
		const GenericScopedLock<CriticalSection> lock(*cacheCriticalSection);

		// Sort ordered frame #s, and calculate JSON ranges
		std::sort(ordered_frame_numbers.begin(), ordered_frame_numbers.end());

		// Clear existing JSON variable
		Json::Value ranges = Json::Value(Json::arrayValue);

		// Increment range version
		range_version++;

		int64_t starting_frame = *ordered_frame_numbers.begin();
		int64_t ending_frame = starting_frame;

		// Loop through all known frames (in sequential order)
		for (const auto frame_number : ordered_frame_numbers) {
			if (frame_number - ending_frame > 1) {
				// End of range detected
				Json::Value range;

				// Add JSON object with start/end attributes
				// Use strings, since int64_ts are supported in JSON
				range["start"] = std::to_string(starting_frame);
				range["end"] = std::to_string(ending_frame);
				ranges.append(range);

				// Set new starting range
				starting_frame = frame_number;
			}

			// Set current frame as end of range, and keep looping
			ending_frame = frame_number;
		}

		// APPEND FINAL VALUE
		Json::Value range;

		// Add JSON object with start/end attributes
		// Use strings, since int64_ts are supported in JSON
		range["start"] = std::to_string(starting_frame);
		range["end"] = std::to_string(ending_frame);
		ranges.append(range);

		// Cache range JSON as string
		json_ranges = ranges.toStyledString();

		// Reset needs_range_processing
		needs_range_processing = false;
	}
}

// Default destructor
CacheDisk::~CacheDisk()
{
	frames.clear();
	frame_numbers.clear();
	ordered_frame_numbers.clear();

	// remove critical section
	delete cacheCriticalSection;
	cacheCriticalSection = NULL;
}

// Add a Frame to the cache
void CacheDisk::Add(std::shared_ptr<Frame> frame)
{
	// Create a scoped lock, to protect the cache from multiple threads
	const GenericScopedLock<CriticalSection> lock(*cacheCriticalSection);
	int64_t frame_number = frame->number;

	// Freshen frame if it already exists
	if (frames.count(frame_number))
		// Move frame to front of queue
		MoveToFront(frame_number);

	else
	{
		// Add frame to queue and map
		frames[frame_number] = frame_number;
		frame_numbers.push_front(frame_number);
		ordered_frame_numbers.push_back(frame_number);
		needs_range_processing = true;

		// Save image to disk (if needed)
		QString frame_path(path.path() + "/" + QString("%1.").arg(frame_number) + QString(image_format.c_str()).toLower());
		frame->Save(frame_path.toStdString(), image_scale, image_format, image_quality);
		if (frame_size_bytes == 0) {
			// Get compressed size of frame image (to correctly apply max size against)
			QFile image_file(frame_path);
			frame_size_bytes = image_file.size();
		}

		// Save audio data (if needed)
		if (frame->has_audio_data) {
			QString audio_path(path.path() + "/" + QString("%1").arg(frame_number) + ".audio");
			QFile audio_file(audio_path);

			if (audio_file.open(QIODevice::WriteOnly)) {
				QTextStream audio_stream(&audio_file);
				audio_stream << frame->SampleRate() << Qt::endl;
				audio_stream << frame->GetAudioChannelsCount() << Qt::endl;
				audio_stream << frame->GetAudioSamplesCount() << Qt::endl;
				audio_stream << frame->ChannelsLayout() << Qt::endl;

				// Loop through all samples
				for (int channel = 0; channel < frame->GetAudioChannelsCount(); channel++)
				{
					// Get audio for this channel
					float *samples = frame->GetAudioSamples(channel);
					for (int sample = 0; sample < frame->GetAudioSamplesCount(); sample++)
						audio_stream << samples[sample] << Qt::endl;
				}

			}

		}

		// Clean up old frames
		CleanUp();
	}
}

// Get a frame from the cache (or NULL shared_ptr if no frame is found)
std::shared_ptr<Frame> CacheDisk::GetFrame(int64_t frame_number)
{
	// Create a scoped lock, to protect the cache from multiple threads
	const GenericScopedLock<CriticalSection> lock(*cacheCriticalSection);

	// Does frame exists in cache?
	if (frames.count(frame_number)) {
		// Does frame exist on disk
		QString frame_path(path.path() + "/" + QString("%1.").arg(frame_number) + QString(image_format.c_str()).toLower());
		if (path.exists(frame_path)) {

			// Load image file
			auto image = std::make_shared<QImage>();
			image->load(frame_path);

			// Set pixel formatimage->
<<<<<<< HEAD
			image = std::shared_ptr<QImage>(new QImage(image->convertToFormat(QImage::Format_RGBA8888_Premultiplied)));
=======
			image = std::make_shared<QImage>(image->convertToFormat(QImage::Format_RGBA8888));
>>>>>>> 8f6c6421

			// Create frame object
			auto frame = std::make_shared<Frame>();
			frame->number = frame_number;
			frame->AddImage(image);

			// Get audio data (if found)
			QString audio_path(path.path() + "/" + QString("%1").arg(frame_number) + ".audio");
			QFile audio_file(audio_path);
			if (audio_file.exists()) {
				// Open audio file
				QTextStream in(&audio_file);
				if (audio_file.open(QIODevice::ReadOnly)) {
					int sample_rate = in.readLine().toInt();
					int channels = in.readLine().toInt();
					int sample_count = in.readLine().toInt();
					int channel_layout = in.readLine().toInt();

					// Set basic audio properties
					frame->ResizeAudio(channels, sample_count, sample_rate, (ChannelLayout) channel_layout);

					// Loop through audio samples and add to frame
					int current_channel = 0;
					int current_sample = 0;
					float *channel_samples = new float[sample_count];
					while (!in.atEnd()) {
						// Add sample to channel array
						channel_samples[current_sample] = in.readLine().toFloat();
						current_sample++;

						if (current_sample == sample_count) {
							// Add audio to frame
							frame->AddAudio(true, current_channel, 0, channel_samples, sample_count, 1.0);

							// Increment channel, and reset sample position
							current_channel++;
							current_sample = 0;
						}

					}
				}
			}

			// return the Frame object
			return frame;
		}
	}

	// no Frame found
	return std::shared_ptr<Frame>();
}

// Get the smallest frame number (or NULL shared_ptr if no frame is found)
std::shared_ptr<Frame> CacheDisk::GetSmallestFrame()
{
	// Create a scoped lock, to protect the cache from multiple threads
	const GenericScopedLock<CriticalSection> lock(*cacheCriticalSection);
	std::shared_ptr<openshot::Frame> f;

	// Loop through frame numbers
	std::deque<int64_t>::iterator itr;
	int64_t smallest_frame = -1;
	for(itr = frame_numbers.begin(); itr != frame_numbers.end(); ++itr)
	{
		if (*itr < smallest_frame || smallest_frame == -1)
			smallest_frame = *itr;
	}

	// Return frame
	f = GetFrame(smallest_frame);

	return f;
}

// Gets the maximum bytes value
int64_t CacheDisk::GetBytes()
{
	// Create a scoped lock, to protect the cache from multiple threads
	const GenericScopedLock<CriticalSection> lock(*cacheCriticalSection);

	int64_t  total_bytes = 0;

	// Loop through frames, and calculate total bytes
	std::deque<int64_t>::reverse_iterator itr;
	for(itr = frame_numbers.rbegin(); itr != frame_numbers.rend(); ++itr)
		total_bytes += frame_size_bytes;

	return total_bytes;
}

// Remove a specific frame
void CacheDisk::Remove(int64_t frame_number)
{
	Remove(frame_number, frame_number);
}

// Remove range of frames
void CacheDisk::Remove(int64_t start_frame_number, int64_t end_frame_number)
{
	// Create a scoped lock, to protect the cache from multiple threads
	const GenericScopedLock<CriticalSection> lock(*cacheCriticalSection);

	// Loop through frame numbers
	std::deque<int64_t>::iterator itr;
	for(itr = frame_numbers.begin(); itr != frame_numbers.end();)
	{
		//deque<int64_t>::iterator current = itr++;
		if (*itr >= start_frame_number && *itr <= end_frame_number)
		{
			// erase frame number
			itr = frame_numbers.erase(itr);
		} else
			itr++;
	}

	// Loop through ordered frame numbers
	std::vector<int64_t>::iterator itr_ordered;
	for(itr_ordered = ordered_frame_numbers.begin(); itr_ordered != ordered_frame_numbers.end();)
	{
		if (*itr_ordered >= start_frame_number && *itr_ordered <= end_frame_number)
		{
			// erase frame number
			frames.erase(*itr_ordered);

			// Remove the image file (if it exists)
			QString frame_path(path.path() + "/" + QString("%1.").arg(*itr_ordered) + QString(image_format.c_str()).toLower());
			QFile image_file(frame_path);
			if (image_file.exists())
				image_file.remove();

			// Remove audio file (if it exists)
			QString audio_path(path.path() + "/" + QString("%1").arg(*itr_ordered) + ".audio");
			QFile audio_file(audio_path);
			if (audio_file.exists())
				audio_file.remove();

			itr_ordered = ordered_frame_numbers.erase(itr_ordered);
		} else
			itr_ordered++;
	}

	// Needs range processing (since cache has changed)
	needs_range_processing = true;
}

// Move frame to front of queue (so it lasts longer)
void CacheDisk::MoveToFront(int64_t frame_number)
{
	// Does frame exists in cache?
	if (frames.count(frame_number))
	{
		// Create a scoped lock, to protect the cache from multiple threads
		const GenericScopedLock<CriticalSection> lock(*cacheCriticalSection);

		// Loop through frame numbers
		std::deque<int64_t>::iterator itr;
		for(itr = frame_numbers.begin(); itr != frame_numbers.end(); ++itr)
		{
			if (*itr == frame_number)
			{
				// erase frame number
				frame_numbers.erase(itr);

				// add frame number to 'front' of queue
				frame_numbers.push_front(frame_number);
				break;
			}
		}
	}
}

// Clear the cache of all frames
void CacheDisk::Clear()
{
	// Create a scoped lock, to protect the cache from multiple threads
	const GenericScopedLock<CriticalSection> lock(*cacheCriticalSection);

	// Clear all containers
	frames.clear();
	frame_numbers.clear();
	ordered_frame_numbers.clear();
	needs_range_processing = true;
	frame_size_bytes = 0;

	// Delete cache directory, and recreate it
	QString current_path = path.path();
	path.removeRecursively();

	// Re-init folder
	InitPath(current_path.toStdString());
}

// Count the frames in the queue
int64_t CacheDisk::Count()
{
	// Create a scoped lock, to protect the cache from multiple threads
	const GenericScopedLock<CriticalSection> lock(*cacheCriticalSection);

	// Return the number of frames in the cache
	return frames.size();
}

// Clean up cached frames that exceed the number in our max_bytes variable
void CacheDisk::CleanUp()
{
	// Do we auto clean up?
	if (max_bytes > 0)
	{
		// Create a scoped lock, to protect the cache from multiple threads
		const GenericScopedLock<CriticalSection> lock(*cacheCriticalSection);

		while (GetBytes() > max_bytes && frame_numbers.size() > 20)
		{
			// Get the oldest frame number.
			int64_t frame_to_remove = frame_numbers.back();

			// Remove frame_number and frame
			Remove(frame_to_remove);
		}
	}
}

// Generate JSON string of this object
std::string CacheDisk::Json() {

	// Return formatted string
	return JsonValue().toStyledString();
}

// Generate Json::Value for this object
Json::Value CacheDisk::JsonValue() {

	// Process range data (if anything has changed)
	CalculateRanges();

	// Create root json object
	Json::Value root = CacheBase::JsonValue(); // get parent properties
	root["type"] = cache_type;
	root["path"] = path.path().toStdString();

	Json::Value version;
	std::stringstream range_version_str;
	range_version_str << range_version;
	root["version"] = range_version_str.str();

	// Parse and append range data (if any)
	// Parse and append range data (if any)
	try {
		const Json::Value ranges = openshot::stringToJson(json_ranges);
		root["ranges"] = ranges;
	} catch (...) { }

	// return JsonValue
	return root;
}

// Load JSON string into this object
void CacheDisk::SetJson(const std::string value) {

	// Parse JSON string into JSON objects
	try
	{
		const Json::Value root = openshot::stringToJson(value);
		// Set all values that match
		SetJsonValue(root);
	}
	catch (const std::exception& e)
	{
		// Error parsing JSON (or missing keys)
		throw InvalidJSON("JSON is invalid (missing keys or invalid data types)");
	}
}

// Load Json::Value into this object
void CacheDisk::SetJsonValue(const Json::Value root) {

	// Close timeline before we do anything (this also removes all open and closing clips)
	Clear();

	// Set parent data
	CacheBase::SetJsonValue(root);

	if (!root["type"].isNull())
		cache_type = root["type"].asString();
	if (!root["path"].isNull())
		// Update duration of timeline
		InitPath(root["path"].asString());
}<|MERGE_RESOLUTION|>--- conflicted
+++ resolved
@@ -235,11 +235,7 @@
 			image->load(frame_path);
 
 			// Set pixel formatimage->
-<<<<<<< HEAD
-			image = std::shared_ptr<QImage>(new QImage(image->convertToFormat(QImage::Format_RGBA8888_Premultiplied)));
-=======
-			image = std::make_shared<QImage>(image->convertToFormat(QImage::Format_RGBA8888));
->>>>>>> 8f6c6421
+			image = std::make_shared<QImage>(image->convertToFormat(QImage::Format_RGBA8888_Premultiplied));
 
 			// Create frame object
 			auto frame = std::make_shared<Frame>();
