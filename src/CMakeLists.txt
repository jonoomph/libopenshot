####################### CMakeLists.txt (libopenshot) #########################
# @brief CMake build file for libopenshot (used to generate makefiles)
# @author Jonathan Thomas <jonathan@openshot.org>
#
# @section LICENSE
#
# Copyright (c) 2008-2019 OpenShot Studios, LLC
# <http://www.openshotstudios.com/>. This file is part of
# OpenShot Library (libopenshot), an open-source project dedicated to 
# delivering high quality video editing and animation solutions to the 
# world. For more information visit <http://www.openshot.org/>.
#
# OpenShot Library (libopenshot) is free software: you can redistribute it
# and/or modify it under the terms of the GNU Lesser General Public License
# as published by the Free Software Foundation, either version 3 of the
# License, or (at your option) any later version.
#
# OpenShot Library (libopenshot) is distributed in the hope that it will be
# useful, but WITHOUT ANY WARRANTY; without even the implied warranty of
# MERCHANTABILITY or FITNESS FOR A PARTICULAR PURPOSE. See the
# GNU Lesser General Public License for more details.
#
# You should have received a copy of the GNU Lesser General Public License
# along with OpenShot Library. If not, see <http://www.gnu.org/licenses/>.
################################################################################

# Pick up our include directories from the parent context
include_directories(${OPENSHOT_INCLUDE_DIRS})

####### Display summary of options/dependencies ######
include(FeatureSummary)
#set_property(GLOBAL APPEND PROPERTY FeatureSummary_PKG_TYPES BUILD)
#find_package(FOO)
#set_package_properties(FOO PROPERTIES TYPE BUILD)

################ OPTIONS ##################
# Optional build settings for libopenshot
OPTION(USE_SYSTEM_JSONCPP "Use system installed JsonCpp" OFF)

################ WINDOWS ##################
# Set some compiler options for Windows
# required for libopenshot-audio headers
IF (WIN32)
	add_definitions( -DIGNORE_JUCE_HYPOT=1 )
	SET(CMAKE_CXX_FLAGS " ${CMAKE_CXX_FLAGS} -include cmath")
ENDIF(WIN32)
IF (APPLE)
	# If you still get errors compiling with GCC 4.8, mac headers need to be patched: http://hamelot.co.uk/programming/osx-gcc-dispatch_block_t-has-not-been-declared-invalid-typedef/
	SET_PROPERTY(GLOBAL PROPERTY JUCE_MAC "JUCE_MAC")
	ADD_DEFINITIONS(-DNDEBUG)
	SET(EXTENSION "mm")

	SET(JUCE_PLATFORM_SPECIFIC_DIR build/macosx/platform_specific_code)
	SET(JUCE_PLATFORM_SPECIFIC_LIBRARIES "-framework Carbon -framework Cocoa -framework CoreFoundation -framework CoreAudio -framework CoreMidi -framework IOKit -framework AGL -framework AudioToolbox -framework QuartzCore -lobjc -framework Accelerate")
ENDIF(APPLE)

################ IMAGE MAGICK ##################
# Set the Quantum Depth that ImageMagick was built with (default to 16 bits)
IF (MAGICKCORE_QUANTUM_DEPTH)
	add_definitions( -DMAGICKCORE_QUANTUM_DEPTH=${MAGICKCORE_QUANTUM_DEPTH} )
ELSE (MAGICKCORE_QUANTUM_DEPTH)
	add_definitions( -DMAGICKCORE_QUANTUM_DEPTH=16 )
ENDIF (MAGICKCORE_QUANTUM_DEPTH)
IF (MAGICKCORE_HDRI_ENABLE)
	add_definitions( -DMAGICKCORE_HDRI_ENABLE=${MAGICKCORE_HDRI_ENABLE} )
ELSE (MAGICKCORE_HDRI_ENABLE)
	add_definitions( -DMAGICKCORE_HDRI_ENABLE=0 )
ENDIF (MAGICKCORE_HDRI_ENABLE)
IF (OPENSHOT_IMAGEMAGICK_COMPATIBILITY)
	add_definitions( -DOPENSHOT_IMAGEMAGICK_COMPATIBILITY=${OPENSHOT_IMAGEMAGICK_COMPATIBILITY} )
ELSE (OPENSHOT_IMAGEMAGICK_COMPATIBILITY)
	add_definitions( -DOPENSHOT_IMAGEMAGICK_COMPATIBILITY=0 )
ENDIF (OPENSHOT_IMAGEMAGICK_COMPATIBILITY)

# Find the ImageMagick++ library
FIND_PACKAGE(ImageMagick COMPONENTS Magick++ MagickWand MagickCore)
IF (ImageMagick_FOUND)
	# Include ImageMagick++ headers (needed for compile)
	include_directories(${ImageMagick_INCLUDE_DIRS})

	# define a global var (used in the C++)
	add_definitions( -DUSE_IMAGEMAGICK=1 )
	SET(CMAKE_SWIG_FLAGS "-DUSE_IMAGEMAGICK=1")

ENDIF (ImageMagick_FOUND)

################### FFMPEG #####################
# Find FFmpeg libraries (used for video encoding / decoding)
FIND_PACKAGE(FFmpeg REQUIRED)

foreach(ffmpeg_comp AVCODEC AVDEVICE AVFORMAT AVFILTER AVUTIL POSTPROC SWSCALE SWRESAMPLE AVRESAMPLE)
    if(${ffmpeg_comp}_FOUND)
        list(APPEND FF_INCLUDES ${${ffmpeg_comp}_INCLUDE_DIRS})
        add_definitions(${${ffmpeg_comp}_DEFINITIONS})
        list(APPEND FF_LIBRARIES ${${ffmpeg_comp}_LIBRARIES})
    endif()
endforeach()
list(REMOVE_DUPLICATES FF_INCLUDES)
include_directories(${FF_INCLUDES})

################# LIBOPENSHOT-AUDIO ###################
# Find JUCE-based openshot Audio libraries
FIND_PACKAGE(OpenShotAudio 0.1.8 REQUIRED)

# Include Juce headers (needed for compile)
include_directories(${OpenShotAudio_INCLUDE_DIRS})

################# QT5 ###################
# Find QT5 libraries
foreach(qt_lib Qt5Widgets Qt5Core Qt5Gui Qt5Multimedia Qt5MultimediaWidgets)
    find_package(${qt_lib} REQUIRED)
    # Header files
    include_directories(${${qt_lib}_INCLUDE_DIRS})
    # Compiler definitions
    add_definitions(${${qt_lib}_DEFINITIONS})
    # Other CFLAGS
    set(CMAKE_CXX_FLAGS "${CMAKE_CXX_FLAGS} ${${qt_lib}_EXECUTABLE_COMPILE_FLAGS}")
    # For use when linking
    list(APPEND QT_LIBRARIES ${${qt_lib}_LIBRARIES})
endforeach()

# Manually moc Qt files
qt5_wrap_cpp(MOC_FILES ${QT_HEADER_FILES})

################# BLACKMAGIC DECKLINK ###################
# Find BlackMagic DeckLinkAPI libraries
IF (ENABLE_BLACKMAGIC)
	FIND_PACKAGE(BlackMagic)

	IF (BLACKMAGIC_FOUND)
		# Include headers (needed for compile)
		include_directories(${BLACKMAGIC_INCLUDE_DIR})

		# define a global var (used in the C++)
		add_definitions( -DUSE_BLACKMAGIC=1 )
		SET(CMAKE_SWIG_FLAGS "-DUSE_BLACKMAGIC=1")

	ENDIF (BLACKMAGIC_FOUND)
ENDIF (ENABLE_BLACKMAGIC)

################### OPENMP #####################
# Check for OpenMP (used for multi-core processing)
FIND_PACKAGE(OpenMP)

if (OPENMP_FOUND)
	set(CMAKE_CXX_FLAGS "${CMAKE_CXX_FLAGS} ${OpenMP_CXX_FLAGS} ")
endif(OPENMP_FOUND)

################### ZEROMQ #####################
# Find ZeroMQ library (used for socket communication & logging)
FIND_PACKAGE(ZMQ REQUIRED)

# Include ZeroMQ headers (needed for compile)
include_directories(${ZMQ_INCLUDE_DIRS})

################### RESVG #####################
# Find resvg library (used for rendering svg files)
FIND_PACKAGE(RESVG)

# Include resvg headers (optional SVG library)
if (RESVG_FOUND)
   include_directories(${RESVG_INCLUDE_DIRS})

   # define a global var (used in the C++)
   add_definitions( -DUSE_RESVG=1 )
   SET(CMAKE_SWIG_FLAGS "-DUSE_RESVG=1")
endif(RESVG_FOUND)

################### JSONCPP #####################
# Include jsoncpp headers (needed for JSON parsing)
if (USE_SYSTEM_JSONCPP)
	message(STATUS "Discovering system JsonCPP (USE_SYSTEM_JSONCPP enabled)")
	find_package(JsonCpp REQUIRED)
	include_directories(${JSONCPP_INCLUDE_DIRS})
	message(STATUS "Discovering system JsonCPP - done")
else()
	message(STATUS "Using embedded JsonCpp (USE_SYSTEM_JSONCPP not enabled)")
	include_directories("../thirdparty/jsoncpp")
endif(USE_SYSTEM_JSONCPP)

###############  PROFILING  #################
#set(PROFILER "/usr/lib/libprofiler.so.0.3.2")
#set(PROFILER "/usr/lib/libtcmalloc.so.4")

#### GET LIST OF EFFECT FILES ####
FILE(GLOB EFFECT_FILES "${CMAKE_CURRENT_SOURCE_DIR}/effects/*.cpp")

#### GET LIST OF QT PLAYER FILES ####
FILE(GLOB QT_PLAYER_FILES "${CMAKE_CURRENT_SOURCE_DIR}/Qt/*.cpp")

###############  SET LIBRARY SOURCE FILES  #################
SET ( OPENSHOT_SOURCE_FILES
		AudioBufferSource.cpp
		AudioReaderSource.cpp
		AudioResampler.cpp
		CacheBase.cpp
		CacheDisk.cpp
		CacheMemory.cpp
		ChunkReader.cpp
		ChunkWriter.cpp
		Color.cpp
		Clip.cpp
		ClipBase.cpp
		Coordinate.cpp
		CrashHandler.cpp
		DummyReader.cpp
		ReaderBase.cpp
		RendererBase.cpp
		WriterBase.cpp
		EffectBase.cpp
		${EFFECT_FILES}
		EffectInfo.cpp
		FFmpegReader.cpp
		FFmpegWriter.cpp
		Fraction.cpp
		Frame.cpp
		FrameMapper.cpp
		KeyFrame.cpp
		ZmqLogger.cpp
		PlayerBase.cpp
		Point.cpp
		Profiles.cpp
		QtImageReader.cpp
		QtPlayer.cpp
		Settings.cpp
		Timeline.cpp

		# Qt Video Player
		${QT_PLAYER_FILES}
		${MOC_FILES})

IF (NOT USE_SYSTEM_JSONCPP)
	# Third Party JSON Parser
	SET ( OPENSHOT_SOURCE_FILES ${OPENSHOT_SOURCE_FILES}
			../thirdparty/jsoncpp/jsoncpp.cpp )
ENDIF (NOT USE_SYSTEM_JSONCPP)

# ImageMagic related files
IF (ImageMagick_FOUND)
	SET ( OPENSHOT_SOURCE_FILES ${OPENSHOT_SOURCE_FILES}
			ImageReader.cpp
			ImageWriter.cpp
			TextReader.cpp)
ENDIF (ImageMagick_FOUND)

# BlackMagic related files
IF (BLACKMAGIC_FOUND)
	SET ( OPENSHOT_SOURCE_FILES ${OPENSHOT_SOURCE_FILES}
			DecklinkInput.cpp
			DecklinkReader.cpp
			DecklinkOutput.cpp
			DecklinkWriter.cpp)
ENDIF (BLACKMAGIC_FOUND)


# Get list of headers
file(GLOB_RECURSE headers ${CMAKE_SOURCE_DIR}/include/*.h)

# Disable RPATH
SET(CMAKE_MACOSX_RPATH 0)

############### CREATE LIBRARY #################
# Create shared openshot library
add_library(openshot SHARED
		${OPENSHOT_SOURCE_FILES}
		${headers} )

# Set SONAME and other library properties
set_target_properties(openshot
		PROPERTIES
		VERSION ${PROJECT_VERSION}
		SOVERSION ${PROJECT_SO_VERSION}
		INSTALL_NAME_DIR "${CMAKE_INSTALL_PREFIX}/lib"
		)

###############  LINK LIBRARY  #################
SET ( REQUIRED_LIBRARIES
<<<<<<< HEAD
		${OpenShotAudio_LIBRARIES}
=======
		${LIBOPENSHOT_AUDIO_LIBRARIES}
		${FF_LIBRARIES}
>>>>>>> 81efce74
		${QT_LIBRARIES}
		${PROFILER}
		${JSONCPP_LIBRARY}
		${ZMQ_LIBRARIES}
		)

IF (RESVG_FOUND)
	list(APPEND REQUIRED_LIBRARIES ${RESVG_LIBRARIES})
ENDIF(RESVG_FOUND)

IF (OPENMP_FOUND)
	list(APPEND REQUIRED_LIBRARIES ${OpenMP_CXX_FLAGS})
ENDIF (OPENMP_FOUND)

IF (ImageMagick_FOUND)
  list(APPEND REQUIRED_LIBRARIES ${ImageMagick_LIBRARIES})
ENDIF (ImageMagick_FOUND)

IF (BLACKMAGIC_FOUND)
	list(APPEND REQUIRED_LIBRARIES ${BLACKMAGIC_LIBRARY_DIR})
ENDIF (BLACKMAGIC_FOUND)

IF (WIN32)
	# Required for exception handling on Windows
	list(APPEND REQUIRED_LIBRARIES "imagehlp" "dbghelp" )
ENDIF(WIN32)

# Link all referenced libraries
target_link_libraries(openshot ${REQUIRED_LIBRARIES})


############### CLI EXECUTABLE ################
# Create test executable
add_executable(openshot-example examples/Example.cpp)

# Link test executable to the new library
target_link_libraries(openshot-example openshot)

############### PLAYER EXECUTABLE ################
# Create test executable
add_executable(openshot-player Qt/demo/main.cpp)

# Link test executable to the new library
target_link_libraries(openshot-player openshot)

############### TEST BLACKMAGIC CAPTURE APP ################
IF (BLACKMAGIC_FOUND)
	# Create test executable
	add_executable(openshot-blackmagic
			examples/ExampleBlackmagic.cpp)

	# Link test executable to the new library
	target_link_libraries(openshot-blackmagic openshot)
ENDIF (BLACKMAGIC_FOUND)

############### INCLUDE SWIG BINDINGS ################
add_subdirectory(bindings)

########### PRINT FEATURE SUMMARY ##############
feature_summary(WHAT ALL
    INCLUDE_QUIET_PACKAGES
    DESCRIPTION "Build configuration:"
    VAR featuresText)
message("\n${featuresText}")

############### INSTALL HEADERS & LIBRARY ################
set(LIB_INSTALL_DIR lib${LIB_SUFFIX}) # determine correct lib folder

# Install primary library
INSTALL(TARGETS openshot
		ARCHIVE DESTINATION ${LIB_INSTALL_DIR}
		LIBRARY DESTINATION ${LIB_INSTALL_DIR}
		RUNTIME DESTINATION ${LIB_INSTALL_DIR}
		COMPONENT library )

INSTALL(DIRECTORY ${CMAKE_SOURCE_DIR}/include/
		DESTINATION ${CMAKE_INSTALL_PREFIX}/include/libopenshot
		FILES_MATCHING PATTERN "*.h")

############### CPACK PACKAGING ##############
IF(MINGW)
	SET(CPACK_GENERATOR "NSIS")
ENDIF(MINGW)
IF(UNIX AND NOT APPLE)
	SET(CPACK_GENERATOR "DEB")
ENDIF(UNIX AND NOT APPLE)
#IF(UNIX AND APPLE)
#	SET(CPACK_GENERATOR "DragNDrop")
#ENDIF(UNIX AND APPLE)
SET(CPACK_DEBIAN_PACKAGE_MAINTAINER "Jonathan Thomas") #required

INCLUDE(CPack)<|MERGE_RESOLUTION|>--- conflicted
+++ resolved
@@ -275,12 +275,8 @@
 
 ###############  LINK LIBRARY  #################
 SET ( REQUIRED_LIBRARIES
-<<<<<<< HEAD
 		${OpenShotAudio_LIBRARIES}
-=======
-		${LIBOPENSHOT_AUDIO_LIBRARIES}
 		${FF_LIBRARIES}
->>>>>>> 81efce74
 		${QT_LIBRARIES}
 		${PROFILER}
 		${JSONCPP_LIBRARY}
