####################### CMakeLists.txt (libopenshot) #########################
# @brief CMake build file for libopenshot (used to generate makefiles)
# @author Jonathan Thomas <jonathan@openshot.org>
#
# @section LICENSE
#
# Copyright (c) 2008-2019 OpenShot Studios, LLC
# <http://www.openshotstudios.com/>. This file is part of
# OpenShot Library (libopenshot), an open-source project dedicated to
# delivering high quality video editing and animation solutions to the
# world. For more information visit <http://www.openshot.org/>.
#
# OpenShot Library (libopenshot) is free software: you can redistribute it
# and/or modify it under the terms of the GNU Lesser General Public License
# as published by the Free Software Foundation, either version 3 of the
# License, or (at your option) any later version.
#
# OpenShot Library (libopenshot) is distributed in the hope that it will be
# useful, but WITHOUT ANY WARRANTY; without even the implied warranty of
# MERCHANTABILITY or FITNESS FOR A PARTICULAR PURPOSE. See the
# GNU Lesser General Public License for more details.
#
# You should have received a copy of the GNU Lesser General Public License
# along with OpenShot Library. If not, see <http://www.gnu.org/licenses/>.
################################################################################

# Pick up our include directories from the parent context
include_directories(${OPENSHOT_INCLUDE_DIRS})

####### Display summary of options/dependencies ######
include(FeatureSummary)

################ OPTIONS ##################
# Optional build settings for libopenshot
<<<<<<< HEAD
option(USE_SYSTEM_JSONCPP "Use system installed JsonCpp, if found" ON)
option(DISABLE_BUNDLED_JSONCPP "Don't fall back to bundled JsonCpp" OFF)
=======
OPTION(USE_SYSTEM_JSONCPP "Use system installed JsonCpp" OFF)
option(ENABLE_IWYU "Enable 'Include What You Use' scanner (CMake 3.3+)" OFF)
>>>>>>> afc89744

################ WINDOWS ##################
# Set some compiler options for Windows
# required for libopenshot-audio headers
IF (WIN32)
	add_definitions( -DIGNORE_JUCE_HYPOT=1 )
	SET(CMAKE_CXX_FLAGS " ${CMAKE_CXX_FLAGS} -include cmath")
ENDIF(WIN32)
IF (APPLE)
	# If you still get errors compiling with GCC 4.8, mac headers need to be patched: http://hamelot.co.uk/programming/osx-gcc-dispatch_block_t-has-not-been-declared-invalid-typedef/
	SET_PROPERTY(GLOBAL PROPERTY JUCE_MAC "JUCE_MAC")
	ADD_DEFINITIONS(-DNDEBUG)
	SET(EXTENSION "mm")

	SET(JUCE_PLATFORM_SPECIFIC_DIR build/macosx/platform_specific_code)
	SET(JUCE_PLATFORM_SPECIFIC_LIBRARIES "-framework Carbon -framework Cocoa -framework CoreFoundation -framework CoreAudio -framework CoreMidi -framework IOKit -framework AGL -framework AudioToolbox -framework QuartzCore -lobjc -framework Accelerate")
ENDIF(APPLE)

################ IMAGE MAGICK ##################
# Set the Quantum Depth that ImageMagick was built with (default to 16 bits)
IF (MAGICKCORE_QUANTUM_DEPTH)
	add_definitions( -DMAGICKCORE_QUANTUM_DEPTH=${MAGICKCORE_QUANTUM_DEPTH} )
ELSE (MAGICKCORE_QUANTUM_DEPTH)
	add_definitions( -DMAGICKCORE_QUANTUM_DEPTH=16 )
ENDIF (MAGICKCORE_QUANTUM_DEPTH)
IF (MAGICKCORE_HDRI_ENABLE)
	add_definitions( -DMAGICKCORE_HDRI_ENABLE=${MAGICKCORE_HDRI_ENABLE} )
ELSE (MAGICKCORE_HDRI_ENABLE)
	add_definitions( -DMAGICKCORE_HDRI_ENABLE=0 )
ENDIF (MAGICKCORE_HDRI_ENABLE)
IF (OPENSHOT_IMAGEMAGICK_COMPATIBILITY)
	add_definitions( -DOPENSHOT_IMAGEMAGICK_COMPATIBILITY=${OPENSHOT_IMAGEMAGICK_COMPATIBILITY} )
ELSE (OPENSHOT_IMAGEMAGICK_COMPATIBILITY)
	add_definitions( -DOPENSHOT_IMAGEMAGICK_COMPATIBILITY=0 )
ENDIF (OPENSHOT_IMAGEMAGICK_COMPATIBILITY)

# Find the ImageMagick++ library
FIND_PACKAGE(ImageMagick COMPONENTS Magick++ MagickWand MagickCore)
IF (ImageMagick_FOUND)
	# Include ImageMagick++ headers (needed for compile)
	include_directories(${ImageMagick_INCLUDE_DIRS})

	# define a global var (used in the C++)
	add_definitions( -DUSE_IMAGEMAGICK=1 )
	SET(CMAKE_SWIG_FLAGS "-DUSE_IMAGEMAGICK=1")

ENDIF (ImageMagick_FOUND)

################# LIBOPENSHOT-AUDIO ###################
# Find JUCE-based openshot Audio libraries
FIND_PACKAGE(OpenShotAudio 0.1.8 REQUIRED)

# Include Juce headers (needed for compile)
include_directories(${LIBOPENSHOT_AUDIO_INCLUDE_DIRS})

################# QT5 ###################
# Find QT5 libraries
foreach(qt_lib Qt5Widgets Qt5Core Qt5Gui Qt5Multimedia Qt5MultimediaWidgets)
    find_package(${qt_lib} REQUIRED)
    # Header files
    include_directories(${${qt_lib}_INCLUDE_DIRS})
    # Compiler definitions
    add_definitions(${${qt_lib}_DEFINITIONS})
    # Other CFLAGS
    set(CMAKE_CXX_FLAGS "${CMAKE_CXX_FLAGS} ${${qt_lib}_EXECUTABLE_COMPILE_FLAGS}")
    # For use when linking
    list(APPEND QT_LIBRARIES ${${qt_lib}_LIBRARIES})
endforeach()

# Manually moc Qt files
qt5_wrap_cpp(MOC_FILES ${QT_HEADER_FILES})

################# BLACKMAGIC DECKLINK ###################
# Find BlackMagic DeckLinkAPI libraries
IF (ENABLE_BLACKMAGIC)
	FIND_PACKAGE(BlackMagic)

	IF (BLACKMAGIC_FOUND)
		# Include Blackmagic headers (needed for compile)
		include_directories(${BLACKMAGIC_INCLUDE_DIR})

		# define a global var (used in the C++)
		add_definitions( -DUSE_BLACKMAGIC=1 )
		SET(CMAKE_SWIG_FLAGS "-DUSE_BLACKMAGIC=1")

	ENDIF (BLACKMAGIC_FOUND)
ENDIF (ENABLE_BLACKMAGIC)

################### ZEROMQ #####################
# Find ZeroMQ library (used for socket communication & logging)

# Some platforms package the header-only cppzmq C++ bindings separately,
# others (Ubuntu) bundle them in with libzmq itself
find_package(cppzmq QUIET)
find_package(ZMQ REQUIRED)

# Include ZeroMQ headers (needed for compile)
include_directories(${ZMQ_INCLUDE_DIRS})
if (cppzmq_FOUND)
    include_directories(${cppzmq_INCLUDE_DIRS})
endif()

################### RESVG #####################
# Find resvg library (used for rendering svg files)
FIND_PACKAGE(RESVG)

# Include resvg headers (optional SVG library)
if (RESVG_FOUND)
   include_directories(${RESVG_INCLUDE_DIRS})

   # define a global var (used in the C++)
   add_definitions( -DUSE_RESVG=1 )
   SET(CMAKE_SWIG_FLAGS "-DUSE_RESVG=1")
endif(RESVG_FOUND)

###############  PROFILING  #################
#set(PROFILER "/usr/lib/libprofiler.so.0.3.2")
#set(PROFILER "/usr/lib/libtcmalloc.so.4")

if(CMAKE_VERSION VERSION_LESS 3.3)
  # IWYU wasn't supported internally in 3.2
  set(ENABLE_IWYU FALSE)
endif()

if(ENABLE_IWYU)
	find_program(IWYU_PATH NAMES "iwyu"
		DOC "include-what-you-use source code scanner executable")
	if(IWYU_PATH)
		if(IWYU_OPTS)
			separate_arguments(IWYU_OPTS)
			list(APPEND _iwyu_opts "-Xiwyu" ${IWYU_OPTS})
		endif()
		set(CMAKE_CXX_INCLUDE_WHAT_YOU_USE ${IWYU_PATH} ${_iwyu_opts})
	else()
		set(ENABLE_IWYU FALSE)
	endif()
endif()
add_feature_info("IWYU (include-what-you-use)" ENABLE_IWYU "Scan all source files with 'iwyu'")

#### GET LIST OF EFFECT FILES ####
FILE(GLOB EFFECT_FILES "${CMAKE_CURRENT_SOURCE_DIR}/effects/*.cpp")

#### GET LIST OF QT PLAYER FILES ####
FILE(GLOB QT_PLAYER_FILES "${CMAKE_CURRENT_SOURCE_DIR}/Qt/*.cpp")

###############  SET LIBRARY SOURCE FILES  #################
SET ( OPENSHOT_SOURCE_FILES
		AudioBufferSource.cpp
		AudioReaderSource.cpp
		AudioResampler.cpp
		CacheBase.cpp
		CacheDisk.cpp
		CacheMemory.cpp
		ChunkReader.cpp
		ChunkWriter.cpp
		Color.cpp
		Clip.cpp
		ClipBase.cpp
		Coordinate.cpp
		CrashHandler.cpp
		DummyReader.cpp
		ReaderBase.cpp
		RendererBase.cpp
		WriterBase.cpp
		EffectBase.cpp
		${EFFECT_FILES}
		EffectInfo.cpp
		FFmpegReader.cpp
		FFmpegWriter.cpp
		Fraction.cpp
		Frame.cpp
		FrameMapper.cpp
		KeyFrame.cpp
		OpenShotVersion.cpp
		ZmqLogger.cpp
		PlayerBase.cpp
		Point.cpp
		Profiles.cpp
		QtImageReader.cpp
		QtPlayer.cpp
		Settings.cpp
		Timeline.cpp
		QtTextReader.cpp
		QtHtmlReader.cpp


		# Qt Video Player
		${QT_PLAYER_FILES}
		${MOC_FILES})

# ImageMagic related files
IF (ImageMagick_FOUND)
	SET ( OPENSHOT_SOURCE_FILES ${OPENSHOT_SOURCE_FILES}
			ImageReader.cpp
			ImageWriter.cpp
			TextReader.cpp)
ENDIF (ImageMagick_FOUND)

# BlackMagic related files
IF (BLACKMAGIC_FOUND)
	SET ( OPENSHOT_SOURCE_FILES ${OPENSHOT_SOURCE_FILES}
			DecklinkInput.cpp
			DecklinkReader.cpp
			DecklinkOutput.cpp
			DecklinkWriter.cpp)
ENDIF (BLACKMAGIC_FOUND)


# Get list of headers
file(GLOB_RECURSE headers ${CMAKE_SOURCE_DIR}/include/*.h)

# Disable RPATH
SET(CMAKE_MACOSX_RPATH 0)

############### CREATE LIBRARY #################
# Create shared openshot library
add_library(openshot SHARED
		${OPENSHOT_SOURCE_FILES}
		${headers} )

# Set SONAME and other library properties
set_target_properties(openshot
		PROPERTIES
		VERSION ${PROJECT_VERSION}
		SOVERSION ${PROJECT_SO_VERSION}
		INSTALL_NAME_DIR "${CMAKE_INSTALL_PREFIX}/lib"
		)

<<<<<<< HEAD
################### JSONCPP #####################
# Include jsoncpp headers (needed for JSON parsing)
if (USE_SYSTEM_JSONCPP)
	message(STATUS "Looking for system JsonCpp")
	find_package(JsonCpp)
	if (JSONCPP_FOUND AND NOT TARGET jsoncpp_lib)
		# Create the expected target, for older installs that don't
		add_library(jsoncpp_lib INTERFACE)
		target_include_directories(jsoncpp_lib INTERFACE
			${JSONCPP_INCLUDE_DIRS})
		target_link_libraries(jsoncpp_lib INTERFACE ${JSONCPP_LIBRARY})
	endif ()
endif ()

if (NOT JSONCPP_FOUND AND NOT DISABLE_BUNDLED_JSONCPP)
  message(STATUS "Using embedded JsonCpp (not found or USE_SYSTEM_JSONCPP disabled)")
  if (NOT TARGET jsoncpp_lib)
    add_library(jsoncpp_lib INTERFACE)
    target_include_directories(jsoncpp_lib INTERFACE
      "${PROJECT_SOURCE_DIR}/thirdparty/jsoncpp")
    target_sources(jsoncpp_lib INTERFACE "${PROJECT_SOURCE_DIR}/thirdparty/jsoncpp/jsoncpp.cpp")
    # Because this satisfies the requirement, an installed JsonCpp is optional
    set_package_properties(JsonCpp PROPERTIES TYPE OPTIONAL)
  endif ()
  add_feature_info("JsonCpp (embedded)" TRUE "JsonCpp will be compiled from the bundled sources")
endif ()

if (JSONCPP_FOUND)
  # JsonCpp is actually required, even though we probe for it optionally
  # (This tells feature_summary() to bail if it's not found, later)
  set_package_properties(JsonCpp PROPERTIES TYPE REQUIRED)
endif ()

# If we found any usable JsonCpp, use it. Otherwise, bail.
if (TARGET jsoncpp_lib)
  target_link_libraries(openshot PUBLIC jsoncpp_lib)
endif ()
=======

################### FFMPEG #####################
# Find FFmpeg libraries (used for video encoding / decoding)
FIND_PACKAGE(FFmpeg REQUIRED COMPONENTS avcodec avdevice avformat avutil swscale)

foreach(ff_comp avcodec avdevice avformat avfilter avutil postproc swscale swresample avresample)
  if(TARGET FFmpeg::${ff_comp})
		target_link_libraries(openshot PUBLIC FFmpeg::${ff_comp})
  endif()
endforeach()
>>>>>>> afc89744

################### OPENMP #####################
# Check for OpenMP (used for multi-core processing)

# OpenMP is required by FFmpegReader/Writer
find_package(OpenMP REQUIRED)

if(NOT TARGET OpenMP::OpenMP_CXX)
    # Older CMake versions (< 3.9) don't create find targets.
    add_library(OpenMP_TARGET INTERFACE)
    add_library(OpenMP::OpenMP_CXX ALIAS OpenMP_TARGET)
    target_compile_options(OpenMP_TARGET INTERFACE ${OpenMP_CXX_FLAGS})
    find_package(Threads REQUIRED)
    target_link_libraries(OpenMP_TARGET INTERFACE Threads::Threads)
    target_link_libraries(OpenMP_TARGET INTERFACE ${OpenMP_CXX_FLAGS})
endif()

target_link_libraries(openshot PUBLIC OpenMP::OpenMP_CXX)


###############  LINK LIBRARY  #################
SET ( REQUIRED_LIBRARIES
		${LIBOPENSHOT_AUDIO_LIBRARIES}
		${QT_LIBRARIES}
		${PROFILER}
		${ZMQ_LIBRARIES}
		)

IF (RESVG_FOUND)
	list(APPEND REQUIRED_LIBRARIES ${RESVG_LIBRARIES})
ENDIF(RESVG_FOUND)


IF (ImageMagick_FOUND)
  list(APPEND REQUIRED_LIBRARIES ${ImageMagick_LIBRARIES})
ENDIF (ImageMagick_FOUND)

IF (BLACKMAGIC_FOUND)
	list(APPEND REQUIRED_LIBRARIES ${BLACKMAGIC_LIBRARY_DIR})
ENDIF (BLACKMAGIC_FOUND)

IF (WIN32)
	# Required for exception handling on Windows
	list(APPEND REQUIRED_LIBRARIES "imagehlp" "dbghelp" )
ENDIF(WIN32)

# Link all referenced libraries
target_link_libraries(openshot PUBLIC ${REQUIRED_LIBRARIES})

# Pick up parameters from OpenMP target and propagate
target_link_libraries(openshot PUBLIC OpenMP::OpenMP_CXX)

############### CLI EXECUTABLES ################
# Create test executable
add_executable(openshot-example examples/Example.cpp)

# Define path to test input files
SET(TEST_MEDIA_PATH "${PROJECT_SOURCE_DIR}/src/examples/")
IF (WIN32)
        STRING(REPLACE "/" "\\\\" TEST_MEDIA_PATH TEST_MEDIA_PATH)
ENDIF(WIN32)
target_compile_definitions(openshot-example PRIVATE
	-DTEST_MEDIA_PATH="${TEST_MEDIA_PATH}" )

# Link test executable to the new library
target_link_libraries(openshot-example openshot)

add_executable(openshot-html-test examples/ExampleHtml.cpp)
target_link_libraries(openshot-html-test openshot Qt5::Gui)

############### PLAYER EXECUTABLE ################
# Create test executable
add_executable(openshot-player Qt/demo/main.cpp)

# Link test executable to the new library
target_link_libraries(openshot-player openshot)

############### TEST BLACKMAGIC CAPTURE APP ################
IF (BLACKMAGIC_FOUND)
	# Create test executable
	add_executable(openshot-blackmagic
			examples/ExampleBlackmagic.cpp)

	# Link test executable to the new library
	target_link_libraries(openshot-blackmagic openshot)
ENDIF (BLACKMAGIC_FOUND)

############### INCLUDE SWIG BINDINGS ################
add_subdirectory(bindings)

########### PRINT FEATURE SUMMARY ##############
feature_summary(WHAT ALL
    INCLUDE_QUIET_PACKAGES
    FATAL_ON_MISSING_REQUIRED_PACKAGES
    DESCRIPTION "Displaying feature summary\n\nBuild configuration:")

############### INSTALL HEADERS & LIBRARY ################
set(LIB_INSTALL_DIR lib${LIB_SUFFIX}) # determine correct lib folder

# Install primary library
INSTALL(TARGETS openshot
		ARCHIVE DESTINATION ${LIB_INSTALL_DIR}
		LIBRARY DESTINATION ${LIB_INSTALL_DIR}
		RUNTIME DESTINATION ${LIB_INSTALL_DIR}
		COMPONENT library )

INSTALL(DIRECTORY ${CMAKE_SOURCE_DIR}/include/
		DESTINATION ${CMAKE_INSTALL_PREFIX}/include/libopenshot
		FILES_MATCHING PATTERN "*.h")

############### CPACK PACKAGING ##############
IF(MINGW)
	SET(CPACK_GENERATOR "NSIS")
ENDIF(MINGW)
IF(UNIX AND NOT APPLE)
	SET(CPACK_GENERATOR "DEB")
ENDIF(UNIX AND NOT APPLE)
#IF(UNIX AND APPLE)
#	SET(CPACK_GENERATOR "DragNDrop")
#ENDIF(UNIX AND APPLE)
SET(CPACK_DEBIAN_PACKAGE_MAINTAINER "Jonathan Thomas") #required

INCLUDE(CPack)<|MERGE_RESOLUTION|>--- conflicted
+++ resolved
@@ -32,13 +32,9 @@
 
 ################ OPTIONS ##################
 # Optional build settings for libopenshot
-<<<<<<< HEAD
 option(USE_SYSTEM_JSONCPP "Use system installed JsonCpp, if found" ON)
 option(DISABLE_BUNDLED_JSONCPP "Don't fall back to bundled JsonCpp" OFF)
-=======
-OPTION(USE_SYSTEM_JSONCPP "Use system installed JsonCpp" OFF)
 option(ENABLE_IWYU "Enable 'Include What You Use' scanner (CMake 3.3+)" OFF)
->>>>>>> afc89744
 
 ################ WINDOWS ##################
 # Set some compiler options for Windows
@@ -267,7 +263,6 @@
 		INSTALL_NAME_DIR "${CMAKE_INSTALL_PREFIX}/lib"
 		)
 
-<<<<<<< HEAD
 ################### JSONCPP #####################
 # Include jsoncpp headers (needed for JSON parsing)
 if (USE_SYSTEM_JSONCPP)
@@ -305,7 +300,6 @@
 if (TARGET jsoncpp_lib)
   target_link_libraries(openshot PUBLIC jsoncpp_lib)
 endif ()
-=======
 
 ################### FFMPEG #####################
 # Find FFmpeg libraries (used for video encoding / decoding)
@@ -316,7 +310,7 @@
 		target_link_libraries(openshot PUBLIC FFmpeg::${ff_comp})
   endif()
 endforeach()
->>>>>>> afc89744
+
 
 ################### OPENMP #####################
 # Check for OpenMP (used for multi-core processing)
