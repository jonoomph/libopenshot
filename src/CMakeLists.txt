--- conflicted
+++ resolved
@@ -280,25 +280,22 @@
 		INSTALL_NAME_DIR "${CMAKE_INSTALL_PREFIX}/lib"
 		)
 
-<<<<<<< HEAD
+################### FFMPEG #####################
+# Find FFmpeg libraries (used for video encoding / decoding)
+FIND_PACKAGE(FFmpeg REQUIRED COMPONENTS avcodec avdevice avformat avutil swscale)
+
+foreach(ff_comp avcodec avdevice avformat avfilter avutil postproc swscale swresample avresample)
+  if(TARGET FFmpeg::${ff_comp})
+		target_link_libraries(openshot PUBLIC FFmpeg::${ff_comp})
+  endif()
+endforeach()
+
 ################### Threads ####################
 # Threading library -- uses IMPORTED target Threads::Threads (since CMake 3.1)
 set(CMAKE_THREAD_PREFER_PTHREAD TRUE)
 set(THREADS_PREFER_PTHREAD_FLAG TRUE)
 find_package(Threads REQUIRED)
 target_link_libraries(openshot PUBLIC Threads::Threads)
-=======
-
-################### FFMPEG #####################
-# Find FFmpeg libraries (used for video encoding / decoding)
-FIND_PACKAGE(FFmpeg REQUIRED COMPONENTS avcodec avdevice avformat avutil swscale)
-
-foreach(ff_comp avcodec avdevice avformat avfilter avutil postproc swscale swresample avresample)
-  if(TARGET FFmpeg::${ff_comp})
-		target_link_libraries(openshot PUBLIC FFmpeg::${ff_comp})
-  endif()
-endforeach()
->>>>>>> afc89744
 
 ################### OPENMP #####################
 # Check for OpenMP (used for multi-core processing)
