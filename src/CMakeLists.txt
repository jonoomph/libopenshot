--- conflicted
+++ resolved
@@ -99,7 +99,6 @@
   TimelineBase.cpp
   Timeline.cpp)
 
-<<<<<<< HEAD
 set(OPENSHOT_PUBLIC_HEADERS
   AudioBufferSource.h
   AudioDeviceInfo.h
@@ -152,7 +151,7 @@
   CrashHandler.h
   OpenMPUtilities.h
 )
-=======
+
 # OpenCV related classes
 set(OPENSHOT_CV_SOURCES
   CVTracker.cpp
@@ -165,7 +164,7 @@
   ./sort_filter/sort.cpp
   ./sort_filter/Hungarian.cpp
   ./sort_filter/KalmanTracker.cpp)
->>>>>>> dd2735e2
+
 
 # Video effects
 set(EFFECTS_SOURCES
@@ -558,7 +557,6 @@
 install(FILES ${OPENSHOT_PUBLIC_HEADERS}
   DESTINATION ${CMAKE_INSTALL_INCLUDEDIR}/libopenshot
 )
-<<<<<<< HEAD
 install(FILES ${EFFECTS_PUBLIC_HEADERS}
   DESTINATION ${CMAKE_INSTALL_INCLUDEDIR}/libopenshot/effects
 )
@@ -570,11 +568,10 @@
     DESTINATION ${CMAKE_INSTALL_INCLUDEDIR}/libopenshot/json
   )
 endif()
-=======
-install(FILES ${ProtobufHeaders}
-  DESTINATION ${CMAKE_INSTALL_INCLUDEDIR}/libopenshot
-)
->>>>>>> dd2735e2
+if(DEFINED ProtobufHeaders)
+  install(FILES ${ProtobufHeaders}
+    DESTINATION ${CMAKE_INSTALL_INCLUDEDIR}/libopenshot
+  )
 
 ############### CPACK PACKAGING ##############
 if(MINGW)
