####################### CMakeLists.txt (libopenshot) #########################
# @brief CMake build file for libopenshot (used to generate makefiles)
# @author Jonathan Thomas <jonathan@openshot.org>
#
# @section LICENSE
#
# Copyright (c) 2008-2019 OpenShot Studios, LLC
# <http://www.openshotstudios.com/>. This file is part of
# OpenShot Library (libopenshot), an open-source project dedicated to 
# delivering high quality video editing and animation solutions to the 
# world. For more information visit <http://www.openshot.org/>.
#
# OpenShot Library (libopenshot) is free software: you can redistribute it
# and/or modify it under the terms of the GNU Lesser General Public License
# as published by the Free Software Foundation, either version 3 of the
# License, or (at your option) any later version.
#
# OpenShot Library (libopenshot) is distributed in the hope that it will be
# useful, but WITHOUT ANY WARRANTY; without even the implied warranty of
# MERCHANTABILITY or FITNESS FOR A PARTICULAR PURPOSE. See the
# GNU Lesser General Public License for more details.
#
# You should have received a copy of the GNU Lesser General Public License
# along with OpenShot Library. If not, see <http://www.gnu.org/licenses/>.
################################################################################

################ OPTIONS ##################
# Optional build settings for libopenshot
OPTION(USE_SYSTEM_JSONCPP "Use system installed JsonCpp" OFF)

################ WINDOWS ##################
# Set some compiler options for Windows
# required for libopenshot-audio headers
IF (WIN32)
	add_definitions( -DIGNORE_JUCE_HYPOT=1 )
	SET(CMAKE_CXX_FLAGS " ${CMAKE_CXX_FLAGS} -include cmath")
ENDIF(WIN32)
IF (APPLE)
	# If you still get errors compiling with GCC 4.8, mac headers need to be patched: http://hamelot.co.uk/programming/osx-gcc-dispatch_block_t-has-not-been-declared-invalid-typedef/
	SET_PROPERTY(GLOBAL PROPERTY JUCE_MAC "JUCE_MAC")
	ADD_DEFINITIONS(-DNDEBUG)
	SET(EXTENSION "mm")

	SET(JUCE_PLATFORM_SPECIFIC_DIR build/macosx/platform_specific_code)
	SET(JUCE_PLATFORM_SPECIFIC_LIBRARIES "-framework Carbon -framework Cocoa -framework CoreFoundation -framework CoreAudio -framework CoreMidi -framework IOKit -framework AGL -framework AudioToolbox -framework QuartzCore -lobjc -framework Accelerate")
ENDIF(APPLE)

################ IMAGE MAGICK ##################
# Set the Quantum Depth that ImageMagick was built with (default to 16 bits)
IF (MAGICKCORE_QUANTUM_DEPTH)
	add_definitions( -DMAGICKCORE_QUANTUM_DEPTH=${MAGICKCORE_QUANTUM_DEPTH} )
ELSE (MAGICKCORE_QUANTUM_DEPTH)
	add_definitions( -DMAGICKCORE_QUANTUM_DEPTH=16 )
ENDIF (MAGICKCORE_QUANTUM_DEPTH)
IF (MAGICKCORE_HDRI_ENABLE)
	add_definitions( -DMAGICKCORE_HDRI_ENABLE=${MAGICKCORE_HDRI_ENABLE} )
ELSE (MAGICKCORE_HDRI_ENABLE)
	add_definitions( -DMAGICKCORE_HDRI_ENABLE=0 )
ENDIF (MAGICKCORE_HDRI_ENABLE)
IF (OPENSHOT_IMAGEMAGICK_COMPATIBILITY)
	add_definitions( -DOPENSHOT_IMAGEMAGICK_COMPATIBILITY=${OPENSHOT_IMAGEMAGICK_COMPATIBILITY} )
ELSE (OPENSHOT_IMAGEMAGICK_COMPATIBILITY)
	add_definitions( -DOPENSHOT_IMAGEMAGICK_COMPATIBILITY=0 )
ENDIF (OPENSHOT_IMAGEMAGICK_COMPATIBILITY)

# Find the ImageMagick++ library
FIND_PACKAGE(ImageMagick COMPONENTS Magick++ MagickWand MagickCore)
IF (ImageMagick_FOUND)
	# Include ImageMagick++ headers (needed for compile)
	include_directories(${ImageMagick_INCLUDE_DIRS})

	# define a global var (used in the C++)
	add_definitions( -DUSE_IMAGEMAGICK=1 )
	SET(CMAKE_SWIG_FLAGS "-DUSE_IMAGEMAGICK=1")

ENDIF (ImageMagick_FOUND)

################### FFMPEG #####################
# Find FFmpeg libraries (used for video encoding / decoding)
FIND_PACKAGE(FFmpeg REQUIRED)

IF (AVCODEC_FOUND)
	include_directories(${AVCODEC_INCLUDE_DIRS})
ENDIF (AVCODEC_FOUND)
IF (AVDEVICE_FOUND)
	include_directories(${AVDEVICE_INCLUDE_DIRS})
ENDIF (AVDEVICE_FOUND)
IF (AVFORMAT_FOUND)
	include_directories(${AVFORMAT_INCLUDE_DIRS})
ENDIF (AVFORMAT_FOUND)
IF (AVFILTER_FOUND)
	include_directories(${AVFILTER_INCLUDE_DIRS})
ENDIF (AVFILTER_FOUND)
IF (AVUTIL_FOUND)
	include_directories(${AVUTIL_INCLUDE_DIRS})
ENDIF (AVUTIL_FOUND)
IF (POSTPROC_FOUND)
	include_directories(${POSTPROC_INCLUDE_DIRS})
ENDIF (POSTPROC_FOUND)
IF (SWSCALE_FOUND)
	include_directories(${SWSCALE_INCLUDE_DIRS})
ENDIF (SWSCALE_FOUND)
IF (SWRESAMPLE_FOUND)
	include_directories(${SWRESAMPLE_INCLUDE_DIRS})
ENDIF (SWRESAMPLE_FOUND)
IF (AVRESAMPLE_FOUND)
	include_directories(${AVRESAMPLE_INCLUDE_DIRS})
ENDIF (AVRESAMPLE_FOUND)

################# LIBOPENSHOT-AUDIO ###################
# Find JUCE-based openshot Audio libraries
FIND_PACKAGE(OpenShotAudio REQUIRED)

# Include Juce headers (needed for compile)
include_directories(${LIBOPENSHOT_AUDIO_INCLUDE_DIRS})

################# QT5 ###################
# Find QT5 libraries
find_package(Qt5Widgets REQUIRED)
find_package(Qt5Core REQUIRED)
find_package(Qt5Gui REQUIRED)
find_package(Qt5Multimedia REQUIRED)
find_package(Qt5MultimediaWidgets REQUIRED)

# Include Qt headers (needed for compile)
include_directories(${Qt5Widgets_INCLUDE_DIRS})
include_directories(${Qt5Core_INCLUDE_DIRS})
include_directories(${Qt5Gui_INCLUDE_DIRS})
include_directories(${Qt5Multimedia_INCLUDE_DIRS})
include_directories(${Qt5MultimediaWidgets_INCLUDE_DIRS})

add_definitions(${Qt5Widgets_DEFINITIONS})
add_definitions(${Qt5Core_DEFINITIONS})
add_definitions(${Qt5Gui_DEFINITIONS})
add_definitions(${Qt5Multimedia_DEFINITIONS})
add_definitions(${Qt5MultimediaWidgets_DEFINITIONS})

SET(QT_LIBRARIES ${Qt5Widgets_LIBRARIES}
		${Qt5Core_LIBRARIES}
		${Qt5Gui_LIBRARIES}
		${Qt5Multimedia_LIBRARIES}
		${Qt5MultimediaWidgets_LIBRARIES})

# Set compiler flags for Qt
set(CMAKE_CXX_FLAGS "${CMAKE_CXX_FLAGS} ${Qt5Widgets_EXECUTABLE_COMPILE_FLAGS} ")
set(CMAKE_CXX_FLAGS "${CMAKE_CXX_FLAGS} ${Qt5Core_EXECUTABLE_COMPILE_FLAGS} ")
set(CMAKE_CXX_FLAGS "${CMAKE_CXX_FLAGS} ${Qt5Gui_EXECUTABLE_COMPILE_FLAGS} ")
set(CMAKE_CXX_FLAGS "${CMAKE_CXX_FLAGS} ${Qt5Multimedia_EXECUTABLE_COMPILE_FLAGS} ")
set(CMAKE_CXX_FLAGS "${CMAKE_CXX_FLAGS} ${Qt5MultimediaWidgets_EXECUTABLE_COMPILE_FLAGS} ")
set(CMAKE_CXX_FLAGS "${CMAKE_CXX_FLAGS} -g -ggdb ")

# Manually moc Qt files
qt5_wrap_cpp(MOC_FILES ${QT_HEADER_FILES})

################# BLACKMAGIC DECKLINK ###################
# Find BlackMagic DeckLinkAPI libraries
IF (ENABLE_BLACKMAGIC)
	FIND_PACKAGE(BlackMagic)

	IF (BLACKMAGIC_FOUND)
		# Include headers (needed for compile)
		include_directories(${BLACKMAGIC_INCLUDE_DIR})

		# define a global var (used in the C++)
		add_definitions( -DUSE_BLACKMAGIC=1 )
		SET(CMAKE_SWIG_FLAGS "-DUSE_BLACKMAGIC=1")

	ENDIF (BLACKMAGIC_FOUND)
ENDIF (ENABLE_BLACKMAGIC)

################### OPENMP #####################
# Check for OpenMP (used for multi-core processing)
FIND_PACKAGE(OpenMP)

if (OPENMP_FOUND)
	set(CMAKE_CXX_FLAGS "${CMAKE_CXX_FLAGS} ${OpenMP_CXX_FLAGS} ")
endif(OPENMP_FOUND)

################### ZEROMQ #####################
# Find ZeroMQ library (used for socket communication & logging)
FIND_PACKAGE(ZMQ REQUIRED)

# Include ZeroMQ headers (needed for compile)
include_directories(${ZMQ_INCLUDE_DIRS})

################### RESVG #####################
# Find resvg library (used for rendering svg files)
FIND_PACKAGE(RESVG)

# Include resvg headers (optional SVG library)
if (RESVG_FOUND)
   include_directories(${RESVG_INCLUDE_DIRS})

   # define a global var (used in the C++)
   add_definitions( -DUSE_RESVG=1 )
   SET(CMAKE_SWIG_FLAGS "-DUSE_RESVG=1")
endif(RESVG_FOUND)

################### JSONCPP #####################
# Include jsoncpp headers (needed for JSON parsing)
if (USE_SYSTEM_JSONCPP)
	message(STATUS "Discovering system JsonCPP (USE_SYSTEM_JSONCPP enabled)")
	find_package(JsonCpp REQUIRED)
	include_directories(${JSONCPP_INCLUDE_DIRS})
	message(STATUS "Discovering system JsonCPP - done")
else()
	message(STATUS "Using embedded JsonCpp (USE_SYSTEM_JSONCPP not enabled)")
	include_directories("../thirdparty/jsoncpp")
endif(USE_SYSTEM_JSONCPP)

###############  PROFILING  #################
#set(PROFILER "/usr/lib/libprofiler.so.0.3.2")
#set(PROFILER "/usr/lib/libtcmalloc.so.4")

#### GET LIST OF EFFECT FILES ####
FILE(GLOB EFFECT_FILES "${CMAKE_CURRENT_SOURCE_DIR}/effects/*.cpp")

#### GET LIST OF QT PLAYER FILES ####
FILE(GLOB QT_PLAYER_FILES "${CMAKE_CURRENT_SOURCE_DIR}/Qt/*.cpp")

###############  SET LIBRARY SOURCE FILES  #################
SET ( OPENSHOT_SOURCE_FILES
		AudioBufferSource.cpp
		AudioReaderSource.cpp
		AudioResampler.cpp
		CacheBase.cpp
		CacheDisk.cpp
		CacheMemory.cpp
		ChunkReader.cpp
		ChunkWriter.cpp
		Color.cpp
		Clip.cpp
		ClipBase.cpp
		Coordinate.cpp
		CrashHandler.cpp
		DummyReader.cpp
		ReaderBase.cpp
		RendererBase.cpp
		WriterBase.cpp
		EffectBase.cpp
		${EFFECT_FILES}
		EffectInfo.cpp
		FFmpegReader.cpp
		FFmpegWriter.cpp
		Fraction.cpp
		Frame.cpp
		FrameMapper.cpp
		KeyFrame.cpp
		ZmqLogger.cpp
		PlayerBase.cpp
		Point.cpp
		Profiles.cpp
		QtImageReader.cpp
		QtPlayer.cpp
		Settings.cpp
		Timeline.cpp
<<<<<<< HEAD
		QtTextReader.cpp
		
=======

>>>>>>> 1e006180
		# Qt Video Player
		${QT_PLAYER_FILES}
		${MOC_FILES})

IF (NOT USE_SYSTEM_JSONCPP)
	# Third Party JSON Parser
	SET ( OPENSHOT_SOURCE_FILES ${OPENSHOT_SOURCE_FILES}
			../thirdparty/jsoncpp/jsoncpp.cpp )
ENDIF (NOT USE_SYSTEM_JSONCPP)

# ImageMagic related files
IF (ImageMagick_FOUND)
	SET ( OPENSHOT_SOURCE_FILES ${OPENSHOT_SOURCE_FILES}
			ImageReader.cpp
			ImageWriter.cpp
			TextReader.cpp)
ENDIF (ImageMagick_FOUND)

# BlackMagic related files
IF (BLACKMAGIC_FOUND)
	SET ( OPENSHOT_SOURCE_FILES ${OPENSHOT_SOURCE_FILES}
			DecklinkInput.cpp
			DecklinkReader.cpp
			DecklinkOutput.cpp
			DecklinkWriter.cpp)
ENDIF (BLACKMAGIC_FOUND)


# Get list of headers
file(GLOB_RECURSE headers ${CMAKE_SOURCE_DIR}/include/*.h)

# Disable RPATH
SET(CMAKE_MACOSX_RPATH 0)

############### CREATE LIBRARY #################
# Create shared openshot library
add_library(openshot SHARED
		${OPENSHOT_SOURCE_FILES}
		${headers} )

# Set SONAME and other library properties
set_target_properties(openshot
		PROPERTIES
		VERSION ${PROJECT_VERSION}
		SOVERSION ${SO_VERSION}
		INSTALL_NAME_DIR "${CMAKE_INSTALL_PREFIX}/lib"
		)

###############  LINK LIBRARY  #################
SET ( REQUIRED_LIBRARIES
		${LIBOPENSHOT_AUDIO_LIBRARIES}
		${QT_LIBRARIES}
		${PROFILER}
		${JSONCPP_LIBRARY}
		${ZMQ_LIBRARIES}
		)

IF (AVCODEC_FOUND)
	SET ( REQUIRED_LIBRARIES ${REQUIRED_LIBRARIES} ${AVCODEC_LIBRARIES} )
ENDIF (AVCODEC_FOUND)
IF (AVDEVICE_FOUND)
	SET ( REQUIRED_LIBRARIES ${REQUIRED_LIBRARIES} ${AVDEVICE_LIBRARIES} )
ENDIF (AVDEVICE_FOUND)
IF (AVFORMAT_FOUND)
	SET ( REQUIRED_LIBRARIES ${REQUIRED_LIBRARIES} ${AVFORMAT_LIBRARIES} )
ENDIF (AVFORMAT_FOUND)
IF (AVFILTER_FOUND)
	SET ( REQUIRED_LIBRARIES ${REQUIRED_LIBRARIES} ${AVFILTER_LIBRARIES} )
ENDIF (AVFILTER_FOUND)
IF (AVUTIL_FOUND)
	SET ( REQUIRED_LIBRARIES ${REQUIRED_LIBRARIES} ${AVUTIL_LIBRARIES} )
ENDIF (AVUTIL_FOUND)
IF (POSTPROC_FOUND)
	SET ( REQUIRED_LIBRARIES ${REQUIRED_LIBRARIES} ${POSTPROC_LIBRARIES} )
ENDIF (POSTPROC_FOUND)
IF (SWSCALE_FOUND)
	SET ( REQUIRED_LIBRARIES ${REQUIRED_LIBRARIES} ${SWSCALE_LIBRARIES} )
ENDIF (SWSCALE_FOUND)
IF (SWRESAMPLE_FOUND)
	SET ( REQUIRED_LIBRARIES ${REQUIRED_LIBRARIES} ${SWRESAMPLE_LIBRARIES} )
ENDIF (SWRESAMPLE_FOUND)
IF (AVRESAMPLE_FOUND)
	SET ( REQUIRED_LIBRARIES ${REQUIRED_LIBRARIES} ${AVRESAMPLE_LIBRARIES} )
ENDIF (AVRESAMPLE_FOUND)

IF (RESVG_FOUND)
	SET ( REQUIRED_LIBRARIES ${REQUIRED_LIBRARIES} ${RESVG_LIBRARIES} )
ENDIF(RESVG_FOUND)

IF (OPENMP_FOUND)
	SET ( REQUIRED_LIBRARIES ${REQUIRED_LIBRARIES} ${OpenMP_CXX_FLAGS} )
ENDIF (OPENMP_FOUND)

IF (ImageMagick_FOUND)
	SET ( REQUIRED_LIBRARIES ${REQUIRED_LIBRARIES} ${ImageMagick_LIBRARIES} )
ENDIF (ImageMagick_FOUND)

IF (BLACKMAGIC_FOUND)
	SET ( REQUIRED_LIBRARIES ${REQUIRED_LIBRARIES} ${BLACKMAGIC_LIBRARY_DIR} )
ENDIF (BLACKMAGIC_FOUND)

IF (WIN32)
	# Required for exception handling on Windows
	SET ( REQUIRED_LIBRARIES ${REQUIRED_LIBRARIES} "imagehlp" "dbghelp" )
ENDIF(WIN32)

# Link all referenced libraries
target_link_libraries(openshot ${REQUIRED_LIBRARIES})


############### CLI EXECUTABLE ################
# Create test executable
add_executable(openshot-example examples/Example.cpp)

# Link test executable to the new library
target_link_libraries(openshot-example openshot)

############### PLAYER EXECUTABLE ################
# Create test executable
add_executable(openshot-player Qt/demo/main.cpp)

# Link test executable to the new library
target_link_libraries(openshot-player openshot)

############### TEST BLACKMAGIC CAPTURE APP ################
IF (BLACKMAGIC_FOUND)
	# Create test executable
	add_executable(openshot-blackmagic
			examples/ExampleBlackmagic.cpp)

	# Link test executable to the new library
	target_link_libraries(openshot-blackmagic openshot)
ENDIF (BLACKMAGIC_FOUND)

############### INCLUDE SWIG BINDINGS ################
add_subdirectory(bindings)


############### INSTALL HEADERS & LIBRARY ################
set(LIB_INSTALL_DIR lib${LIB_SUFFIX}) # determine correct lib folder

# Install primary library
INSTALL(  TARGETS openshot
		ARCHIVE DESTINATION ${LIB_INSTALL_DIR}
		LIBRARY DESTINATION ${LIB_INSTALL_DIR}
		COMPONENT library )

INSTALL(DIRECTORY ${CMAKE_SOURCE_DIR}/include/
		DESTINATION ${CMAKE_INSTALL_PREFIX}/include/libopenshot
		FILES_MATCHING PATTERN "*.h")

############### CPACK PACKAGING ##############
IF(MINGW)
	SET(CPACK_GENERATOR "NSIS")
ENDIF(MINGW)
IF(UNIX AND NOT APPLE)
	SET(CPACK_GENERATOR "DEB")
ENDIF(UNIX AND NOT APPLE)
#IF(UNIX AND APPLE)
#	SET(CPACK_GENERATOR "DragNDrop")
#ENDIF(UNIX AND APPLE)
SET(CPACK_DEBIAN_PACKAGE_MAINTAINER "Jonathan Thomas") #required

INCLUDE(CPack)<|MERGE_RESOLUTION|>--- conflicted
+++ resolved
@@ -254,12 +254,9 @@
 		QtPlayer.cpp
 		Settings.cpp
 		Timeline.cpp
-<<<<<<< HEAD
 		QtTextReader.cpp
 		
-=======
-
->>>>>>> 1e006180
+
 		# Qt Video Player
 		${QT_PLAYER_FILES}
 		${MOC_FILES})
