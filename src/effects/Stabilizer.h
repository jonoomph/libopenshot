/**
 * @file
 * @brief Header file for Stabilizer effect class
 * @author Jonathan Thomas <jonathan@openshot.org>
 * @author Brenno Caldato <brenno.caldato@outlook.com>
 *
 * @ref License
 */

// Copyright (c) 2008-2019 OpenShot Studios, LLC
//
// SPDX-License-Identifier: LGPL-3.0-or-later

#ifndef OPENSHOT_STABILIZER_EFFECT_H
#define OPENSHOT_STABILIZER_EFFECT_H

#include "EffectBase.h"

#include <memory>

<<<<<<< HEAD
#include "Color.h"
=======
>>>>>>> 59108504
#include "Json.h"
#include "KeyFrame.h"

// Store the relative transformation parameters between consecutive frames
struct EffectTransformParam
{
    EffectTransformParam() {}
    EffectTransformParam(double _dx, double _dy, double _da) {
        dx = _dx;
        dy = _dy;
        da = _da;
    }

    double dx;
    double dy;
    double da; // angle
};

// Stores the global camera trajectory for one frame
struct EffectCamTrajectory
{
    EffectCamTrajectory() {}
    EffectCamTrajectory(double _x, double _y, double _a) {
        x = _x;
        y = _y;
        a = _a;
    }

    double x;
    double y;
    double a; // angle
};


namespace openshot
{
    // Forwward decls
    class Frame;

    /**
     * @brief This class stabilizes a video clip to remove undesired shaking and jitter.
     *
     * Adding stabilization is useful to increase video quality overall, since it removes
     * from subtle to harsh unexpected camera movements.
     */
    class Stabilizer : public EffectBase
    {
    private:
        /// Init effect settings
        void init_effect_details();
        std::string protobuf_data_path;
        Keyframe zoom;

    public:
        std::string teste;
        std::map <size_t,EffectCamTrajectory> trajectoryData; // Save camera trajectory data
        std::map <size_t,EffectTransformParam> transformationData; // Save transormation data

        Stabilizer();

        Stabilizer(std::string clipTrackerDataPath);

        /// @brief This method is required for all derived classes of EffectBase, and returns a
        /// modified openshot::Frame object
        ///
        /// The frame object is passed into this method, and a frame_number is passed in which
        /// tells the effect which settings to use from its keyframes (starting at 1).
        ///
        /// @returns The modified openshot::Frame object
        /// @param frame The frame object that needs the effect applied to it
        /// @param frame_number The frame number (starting at 1) of the effect on the timeline.
        std::shared_ptr<Frame> GetFrame(std::shared_ptr<Frame> frame, int64_t frame_number) override;

        std::shared_ptr<openshot::Frame> GetFrame(int64_t frame_number) override {
            return GetFrame(std::make_shared<openshot::Frame>(), frame_number);
        };

        /// Load protobuf data file
        bool LoadStabilizedData(std::string inputFilePath);

        // Get and Set JSON methods
        std::string Json() const override; ///< Generate JSON string of this object
        void SetJson(const std::string value) override; ///< Load JSON string into this object
        Json::Value JsonValue() const override; ///< Generate Json::Value for this object
        void SetJsonValue(const Json::Value root) override; ///< Load Json::Value into this object

        /// Get all properties for a specific frame (perfect for a UI to display the current state
        /// of all properties at any time)
        std::string PropertiesJSON(int64_t requested_frame) const override;
    };

}

#endif<|MERGE_RESOLUTION|>--- conflicted
+++ resolved
@@ -18,10 +18,6 @@
 
 #include <memory>
 
-<<<<<<< HEAD
-#include "Color.h"
-=======
->>>>>>> 59108504
 #include "Json.h"
 #include "KeyFrame.h"
 
