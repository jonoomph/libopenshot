--- conflicted
+++ resolved
@@ -147,10 +147,6 @@
                 // DrawRectangleRGBA(cv_image, box, bg_rgba, bg_alpha, 1, true);
                 // DrawRectangleRGBA(cv_image, box, stroke_rgba, stroke_alpha, stroke_width, false);
 
-<<<<<<< HEAD
-=======
-
->>>>>>> 7e419b9d
                 cv::Rect2d box(
                     (int)( (trackedBox.cx-trackedBox.width/2)*fw),
                     (int)( (trackedBox.cy-trackedBox.height/2)*fh),
