/**
 * @file
 * @brief Header file for Caption effect class
 * @author Jonathan Thomas <jonathan@openshot.org>
 *
 * @ref License
 */

/* LICENSE
 *
 * Copyright (c) 2008-2019 OpenShot Studios, LLC
 * <http://www.openshotstudios.com/>. This file is part of
 * OpenShot Library (libopenshot), an open-source project dedicated to
 * delivering high quality video editing and animation solutions to the
 * world. For more information visit <http://www.openshot.org/>.
 *
 * OpenShot Library (libopenshot) is free software: you can redistribute it
 * and/or modify it under the terms of the GNU Lesser General Public License
 * as published by the Free Software Foundation, either version 3 of the
 * License, or (at your option) any later version.
 *
 * OpenShot Library (libopenshot) is distributed in the hope that it will be
 * useful, but WITHOUT ANY WARRANTY; without even the implied warranty of
 * MERCHANTABILITY or FITNESS FOR A PARTICULAR PURPOSE. See the
 * GNU Lesser General Public License for more details.
 *
 * You should have received a copy of the GNU Lesser General Public License
 * along with OpenShot Library. If not, see <http://www.gnu.org/licenses/>.
 */

#ifndef OPENSHOT_CAPTION_EFFECT_H
#define OPENSHOT_CAPTION_EFFECT_H

#include <memory>
#include <string>
#include <vector>
#include <QFont>
#include <QFontMetrics>
#include <QRegularExpression>
#include "../Color.h"
#include "../EffectBase.h"
#include "../Json.h"
#include "../KeyFrame.h"



namespace openshot
{

<<<<<<< HEAD
	/**
	 * @brief This class adds captions/text over a video, based on timestamps. You can also animate some limited
	 * aspects, such as words appearing/disappearing.
	 *
	 * Adding captions can be an easy way to generate text overlays through-out a long clip.
	 */
	class Caption : public EffectBase
	{
	private:
		std::vector<QRegularExpressionMatch> matchedCaptions; ///< RegEx to capture cues and text
		std::string caption_text;    ///< Text of caption
		QFontMetrics* metrics;       ///< Font metrics object
		QFont* font; 			     ///< QFont object
		bool is_dirty;

		/// Init effect settings
		void init_effect_details();

		/// Process regex capture
		void process_regex();


	public:
		Color color;		 ///< Color of caption text
		Color stroke;		 ///< Color of text border / stroke
		Color background;	 ///< Color of caption area background
		Keyframe background_alpha;     ///< Background color alpha
		Keyframe background_corner;    ///< Background cornder radius
		Keyframe background_padding;    ///< Background padding
		Keyframe stroke_width;  ///< Width of text border / stroke
		Keyframe font_size;     ///< Font size in points
		Keyframe font_alpha;     ///< Font color alpha
		Keyframe left;		 ///< Size of left bar
		Keyframe top;		 ///< Size of top bar
		Keyframe right;		 ///< Size of right bar
		Keyframe fade_in;		 ///< Fade in per caption (# of seconds)
		Keyframe fade_out;		 ///< Fade in per caption (# of seconds)
		std::string font_name;	///< Font string

		/// Blank constructor, useful when using Json to load the effect properties
		Caption();

		/// Default constructor, which takes a string of VTT/Subrip formatted caption data, and displays them over time.
		///
		/// @param captions A string with VTT/Subrip format text captions
		Caption(std::string captions);

		/// @brief This method is required for all derived classes of ClipBase, and returns a
		/// new openshot::Frame object. All Clip keyframes and effects are resolved into
		/// pixels.
		///
		/// @returns A new openshot::Frame object
		/// @param frame_number The frame number (starting at 1) of the clip or effect on the timeline.
		std::shared_ptr<openshot::Frame> GetFrame(int64_t frame_number) override { return GetFrame(std::make_shared<openshot::Frame>(), frame_number); }

		/// @brief This method is required for all derived classes of ClipBase, and returns a
		/// modified openshot::Frame object
		///
		/// The frame object is passed into this method and used as a starting point (pixels and audio).
		/// All Clip keyframes and effects are resolved into pixels.
		///
		/// @returns The modified openshot::Frame object
		/// @param frame The frame object that needs the clip or effect applied to it
		/// @param frame_number The frame number (starting at 1) of the clip or effect on the timeline.
		std::shared_ptr<openshot::Frame> GetFrame(std::shared_ptr<openshot::Frame> frame, int64_t frame_number) override;

		// Get and Set caption data
		std::string CaptionText(); ///< Set the caption string to use (see VTT format)
		void CaptionText(std::string new_caption_text); ///< Get the caption string

		/// Get and Set JSON methods
		std::string Json() const override; ///< Generate JSON string of this object
		void SetJson(const std::string value) override; ///< Load JSON string into this object
		Json::Value JsonValue() const override; ///< Generate Json::Value for this object
		void SetJsonValue(const Json::Value root) override; ///< Load Json::Value into this object

		/// Get all properties for a specific frame (perfect for a UI to display the current state
		/// of all properties at any time)
		std::string PropertiesJSON(int64_t requested_frame) const override;
	};

}

#endif
=======
/**
 * @brief This class adds captions/text over a video, based on timestamps. You can also animate some limited
 * aspects, such as words appearing/disappearing.
 *
 * Adding captions can be an easy way to generate text overlays through-out a long clip.
 */
class Caption : public EffectBase
{
private:
	std::vector<QRegularExpressionMatch> matchedCaptions; ///< RegEx to capture cues and text
	std::string caption_text;    ///< Text of caption
	QFontMetrics* metrics;       ///< Font metrics object
	QFont* font; 			     ///< QFont object
	bool is_dirty;

	/// Init effect settings
	void init_effect_details();

	/// Process regex capture
	void process_regex();


public:
	Color color;		 ///< Color of caption text
	Color stroke;		 ///< Color of text border / stroke
	Color background;	 ///< Color of caption area background
	Keyframe background_alpha;     ///< Background color alpha
	Keyframe background_corner;    ///< Background cornder radius
	Keyframe background_padding;    ///< Background padding
	Keyframe stroke_width;  ///< Width of text border / stroke
	Keyframe font_size;     ///< Font size in points
	Keyframe font_alpha;     ///< Font color alpha
	Keyframe left;		 ///< Size of left bar
	Keyframe top;		 ///< Size of top bar
	Keyframe right;		 ///< Size of right bar
	Keyframe fade_in;		 ///< Fade in per caption (# of seconds)
	Keyframe fade_out;		 ///< Fade in per caption (# of seconds)
	std::string font_name;	///< Font string

	/// Blank constructor, useful when using Json to load the effect properties
	Caption();

	/// Default constructor, which takes a string of VTT/Subrip formatted caption data, and displays them over time.
	///
	/// @param captions A string with VTT/Subrip format text captions
	Caption(std::string captions);

	/// @brief This method is required for all derived classes of ClipBase, and returns a
	/// new openshot::Frame object. All Clip keyframes and effects are resolved into
	/// pixels.
	///
	/// @returns A new openshot::Frame object
	/// @param frame_number The frame number (starting at 1) of the clip or effect on the timeline.
	std::shared_ptr<openshot::Frame> GetFrame(int64_t frame_number) override { return GetFrame(std::shared_ptr<Frame> (new Frame()), frame_number); }

	/// @brief This method is required for all derived classes of ClipBase, and returns a
	/// modified openshot::Frame object
	///
	/// The frame object is passed into this method and used as a starting point (pixels and audio).
	/// All Clip keyframes and effects are resolved into pixels.
	///
	/// @returns The modified openshot::Frame object
	/// @param frame The frame object that needs the clip or effect applied to it
	/// @param frame_number The frame number (starting at 1) of the clip or effect on the timeline.
	std::shared_ptr<openshot::Frame> GetFrame(std::shared_ptr<openshot::Frame> frame, int64_t frame_number) override;

	// Get and Set caption data
	std::string CaptionText(); ///< Set the caption string to use (see VTT format)
	void CaptionText(std::string new_caption_text); ///< Get the caption string

	/// Get and Set JSON methods
	std::string Json() const override; ///< Generate JSON string of this object
	void SetJson(const std::string value) override; ///< Load JSON string into this object
	Json::Value JsonValue() const override; ///< Generate Json::Value for this object
	void SetJsonValue(const Json::Value root) override; ///< Load Json::Value into this object

	/// Get all properties for a specific frame (perfect for a UI to display the current state
	/// of all properties at any time)
	std::string PropertiesJSON(int64_t requested_frame) const override;
};

}  // namespace openshot

#endif  // OPENSHOT_CAPTION_EFFECT_H
>>>>>>> 3b73425e
<|MERGE_RESOLUTION|>--- conflicted
+++ resolved
@@ -47,92 +47,6 @@
 namespace openshot
 {
 
-<<<<<<< HEAD
-	/**
-	 * @brief This class adds captions/text over a video, based on timestamps. You can also animate some limited
-	 * aspects, such as words appearing/disappearing.
-	 *
-	 * Adding captions can be an easy way to generate text overlays through-out a long clip.
-	 */
-	class Caption : public EffectBase
-	{
-	private:
-		std::vector<QRegularExpressionMatch> matchedCaptions; ///< RegEx to capture cues and text
-		std::string caption_text;    ///< Text of caption
-		QFontMetrics* metrics;       ///< Font metrics object
-		QFont* font; 			     ///< QFont object
-		bool is_dirty;
-
-		/// Init effect settings
-		void init_effect_details();
-
-		/// Process regex capture
-		void process_regex();
-
-
-	public:
-		Color color;		 ///< Color of caption text
-		Color stroke;		 ///< Color of text border / stroke
-		Color background;	 ///< Color of caption area background
-		Keyframe background_alpha;     ///< Background color alpha
-		Keyframe background_corner;    ///< Background cornder radius
-		Keyframe background_padding;    ///< Background padding
-		Keyframe stroke_width;  ///< Width of text border / stroke
-		Keyframe font_size;     ///< Font size in points
-		Keyframe font_alpha;     ///< Font color alpha
-		Keyframe left;		 ///< Size of left bar
-		Keyframe top;		 ///< Size of top bar
-		Keyframe right;		 ///< Size of right bar
-		Keyframe fade_in;		 ///< Fade in per caption (# of seconds)
-		Keyframe fade_out;		 ///< Fade in per caption (# of seconds)
-		std::string font_name;	///< Font string
-
-		/// Blank constructor, useful when using Json to load the effect properties
-		Caption();
-
-		/// Default constructor, which takes a string of VTT/Subrip formatted caption data, and displays them over time.
-		///
-		/// @param captions A string with VTT/Subrip format text captions
-		Caption(std::string captions);
-
-		/// @brief This method is required for all derived classes of ClipBase, and returns a
-		/// new openshot::Frame object. All Clip keyframes and effects are resolved into
-		/// pixels.
-		///
-		/// @returns A new openshot::Frame object
-		/// @param frame_number The frame number (starting at 1) of the clip or effect on the timeline.
-		std::shared_ptr<openshot::Frame> GetFrame(int64_t frame_number) override { return GetFrame(std::make_shared<openshot::Frame>(), frame_number); }
-
-		/// @brief This method is required for all derived classes of ClipBase, and returns a
-		/// modified openshot::Frame object
-		///
-		/// The frame object is passed into this method and used as a starting point (pixels and audio).
-		/// All Clip keyframes and effects are resolved into pixels.
-		///
-		/// @returns The modified openshot::Frame object
-		/// @param frame The frame object that needs the clip or effect applied to it
-		/// @param frame_number The frame number (starting at 1) of the clip or effect on the timeline.
-		std::shared_ptr<openshot::Frame> GetFrame(std::shared_ptr<openshot::Frame> frame, int64_t frame_number) override;
-
-		// Get and Set caption data
-		std::string CaptionText(); ///< Set the caption string to use (see VTT format)
-		void CaptionText(std::string new_caption_text); ///< Get the caption string
-
-		/// Get and Set JSON methods
-		std::string Json() const override; ///< Generate JSON string of this object
-		void SetJson(const std::string value) override; ///< Load JSON string into this object
-		Json::Value JsonValue() const override; ///< Generate Json::Value for this object
-		void SetJsonValue(const Json::Value root) override; ///< Load Json::Value into this object
-
-		/// Get all properties for a specific frame (perfect for a UI to display the current state
-		/// of all properties at any time)
-		std::string PropertiesJSON(int64_t requested_frame) const override;
-	};
-
-}
-
-#endif
-=======
 /**
  * @brief This class adds captions/text over a video, based on timestamps. You can also animate some limited
  * aspects, such as words appearing/disappearing.
@@ -186,7 +100,7 @@
 	///
 	/// @returns A new openshot::Frame object
 	/// @param frame_number The frame number (starting at 1) of the clip or effect on the timeline.
-	std::shared_ptr<openshot::Frame> GetFrame(int64_t frame_number) override { return GetFrame(std::shared_ptr<Frame> (new Frame()), frame_number); }
+	std::shared_ptr<openshot::Frame> GetFrame(int64_t frame_number) override { return GetFrame(std::make_shared<openshot::Frame>(), frame_number); }
 
 	/// @brief This method is required for all derived classes of ClipBase, and returns a
 	/// modified openshot::Frame object
@@ -216,5 +130,4 @@
 
 }  // namespace openshot
 
-#endif  // OPENSHOT_CAPTION_EFFECT_H
->>>>>>> 3b73425e
+#endif  // OPENSHOT_CAPTION_EFFECT_H