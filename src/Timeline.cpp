/**
 * @file
 * @brief Source file for Timeline class
 * @author Jonathan Thomas <jonathan@openshot.org>
 *
 * @ref License
 */

/* LICENSE
 *
 * Copyright (c) 2008-2019 OpenShot Studios, LLC
 * <http://www.openshotstudios.com/>. This file is part of
 * OpenShot Library (libopenshot), an open-source project dedicated to
 * delivering high quality video editing and animation solutions to the
 * world. For more information visit <http://www.openshot.org/>.
 *
 * OpenShot Library (libopenshot) is free software: you can redistribute it
 * and/or modify it under the terms of the GNU Lesser General Public License
 * as published by the Free Software Foundation, either version 3 of the
 * License, or (at your option) any later version.
 *
 * OpenShot Library (libopenshot) is distributed in the hope that it will be
 * useful, but WITHOUT ANY WARRANTY; without even the implied warranty of
 * MERCHANTABILITY or FITNESS FOR A PARTICULAR PURPOSE. See the
 * GNU Lesser General Public License for more details.
 *
 * You should have received a copy of the GNU Lesser General Public License
 * along with OpenShot Library. If not, see <http://www.gnu.org/licenses/>.
 */

#include "Timeline.h"

#include "CacheBase.h"
#include "CacheDisk.h"
#include "CacheMemory.h"
#include "CrashHandler.h"
#include "FrameMapper.h"
#include "Exceptions.h"

#include <QDir>
#include <QFileInfo>

using namespace openshot;

// Default Constructor for the timeline (which sets the canvas width and height)
Timeline::Timeline(int width, int height, Fraction fps, int sample_rate, int channels, ChannelLayout channel_layout) :
		is_open(false), auto_map_clips(true), managed_cache(true), path(""),
		max_concurrent_frames(OPEN_MP_NUM_PROCESSORS)
{
	// Create CrashHandler and Attach (incase of errors)
	CrashHandler::Instance();

	// Init viewport size (curve based, because it can be animated)
	viewport_scale = Keyframe(100.0);
	viewport_x = Keyframe(0.0);
	viewport_y = Keyframe(0.0);

	// Init background color
	color.red = Keyframe(0.0);
	color.green = Keyframe(0.0);
	color.blue = Keyframe(0.0);

	// Init FileInfo struct (clear all values)
	info.width = width;
	info.height = height;
	preview_width = info.width;
	preview_height = info.height;
	info.fps = fps;
	info.sample_rate = sample_rate;
	info.channels = channels;
	info.channel_layout = channel_layout;
	info.video_timebase = fps.Reciprocal();
	info.duration = 60 * 30; // 30 minute default duration
	info.has_audio = true;
	info.has_video = true;
	info.video_length = info.fps.ToFloat() * info.duration;
	info.display_ratio = openshot::Fraction(width, height);
	info.display_ratio.Reduce();
	info.pixel_ratio = openshot::Fraction(1, 1);
	info.acodec = "openshot::timeline";
	info.vcodec = "openshot::timeline";

	// Init max image size
	SetMaxSize(info.width, info.height);

	// Init cache
	final_cache = new CacheMemory();
	final_cache->SetMaxBytesFromInfo(max_concurrent_frames * 4, info.width, info.height, info.sample_rate, info.channels);
}

// Delegating constructor that copies parameters from a provided ReaderInfo
Timeline::Timeline(const ReaderInfo info) : Timeline::Timeline(
	info.width, info.height, info.fps, info.sample_rate,
	info.channels, info.channel_layout) {}

// Constructor for the timeline (which loads a JSON structure from a file path, and initializes a timeline)
Timeline::Timeline(const std::string& projectPath, bool convert_absolute_paths) :
		is_open(false), auto_map_clips(true), managed_cache(true), path(projectPath),
		max_concurrent_frames(OPEN_MP_NUM_PROCESSORS) {

	// Create CrashHandler and Attach (incase of errors)
	CrashHandler::Instance();

	// Init final cache as NULL (will be created after loading json)
	final_cache = NULL;

	// Init viewport size (curve based, because it can be animated)
	viewport_scale = Keyframe(100.0);
	viewport_x = Keyframe(0.0);
	viewport_y = Keyframe(0.0);

	// Init background color
	color.red = Keyframe(0.0);
	color.green = Keyframe(0.0);
	color.blue = Keyframe(0.0);

	// Check if path exists
	QFileInfo filePath(QString::fromStdString(path));
	if (!filePath.exists()) {
		throw InvalidFile("File could not be opened.", path);
	}

	// Check OpenShot Install Path exists
	Settings *s = Settings::Instance();
	QDir openshotPath(QString::fromStdString(s->PATH_OPENSHOT_INSTALL));
	if (!openshotPath.exists()) {
		throw InvalidFile("PATH_OPENSHOT_INSTALL could not be found.", s->PATH_OPENSHOT_INSTALL);
	}
	QDir openshotTransPath(openshotPath.filePath("transitions"));
	if (!openshotTransPath.exists()) {
		throw InvalidFile("PATH_OPENSHOT_INSTALL/transitions could not be found.", openshotTransPath.path().toStdString());
	}

	// Determine asset path
	QString asset_name = filePath.baseName().left(30) + "_assets";
	QDir asset_folder(filePath.dir().filePath(asset_name));
	if (!asset_folder.exists()) {
		// Create directory if needed
		asset_folder.mkpath(".");
	}

	// Load UTF-8 project file into QString
	QFile projectFile(QString::fromStdString(path));
	projectFile.open(QFile::ReadOnly);
	QString projectContents = QString::fromUtf8(projectFile.readAll());

	// Convert all relative paths into absolute paths (if requested)
	if (convert_absolute_paths) {

		// Find all "image" or "path" references in JSON (using regex). Must loop through match results
		// due to our path matching needs, which are not possible with the QString::replace() function.
		QRegularExpression allPathsRegex(QStringLiteral("\"(image|path)\":.*?\"(.*?)\""));
		std::vector<QRegularExpressionMatch> matchedPositions;
		QRegularExpressionMatchIterator i = allPathsRegex.globalMatch(projectContents);
		while (i.hasNext()) {
			QRegularExpressionMatch match = i.next();
			if (match.hasMatch()) {
				// Push all match objects into a vector (so we can reverse them later)
				matchedPositions.push_back(match);
			}
		}

		// Reverse the matches (bottom of file to top, so our replacements don't break our match positions)
		std::vector<QRegularExpressionMatch>::reverse_iterator itr;
		for (itr = matchedPositions.rbegin(); itr != matchedPositions.rend(); itr++) {
			QRegularExpressionMatch match = *itr;
			QString relativeKey = match.captured(1); // image or path
			QString relativePath = match.captured(2); // relative file path
			QString absolutePath = "";

			// Find absolute path of all path, image (including special replacements of @assets and @transitions)
			if (relativePath.startsWith("@assets")) {
				absolutePath = QFileInfo(asset_folder.absoluteFilePath(relativePath.replace("@assets", "."))).canonicalFilePath();
			} else if (relativePath.startsWith("@transitions")) {
				absolutePath = QFileInfo(openshotTransPath.absoluteFilePath(relativePath.replace("@transitions", "."))).canonicalFilePath();
			} else {
				absolutePath = QFileInfo(filePath.absoluteDir().absoluteFilePath(relativePath)).canonicalFilePath();
			}

			// Replace path in JSON content, if an absolute path was successfully found
			if (!absolutePath.isEmpty()) {
				projectContents.replace(match.capturedStart(0), match.capturedLength(0), "\"" + relativeKey + "\": \"" + absolutePath + "\"");
			}
		}
		// Clear matches
		matchedPositions.clear();
	}

	// Set JSON of project
	SetJson(projectContents.toStdString());

	// Calculate valid duration and set has_audio and has_video
	// based on content inside this Timeline's clips.
	float calculated_duration = 0.0;
	for (auto clip : clips)
	{
		float clip_last_frame = clip->Position() + clip->Duration();
		if (clip_last_frame > calculated_duration)
			calculated_duration = clip_last_frame;
		if (clip->Reader() && clip->Reader()->info.has_audio)
			info.has_audio = true;
		if (clip->Reader() && clip->Reader()->info.has_video)
			info.has_video = true;

	}
	info.video_length = calculated_duration * info.fps.ToFloat();
	info.duration = calculated_duration;

	// Init FileInfo settings
	info.acodec = "openshot::timeline";
	info.vcodec = "openshot::timeline";
	info.video_timebase = info.fps.Reciprocal();
	info.has_video = true;
	info.has_audio = true;

	// Init max image size
	SetMaxSize(info.width, info.height);

	// Init cache
	final_cache = new CacheMemory();
	final_cache->SetMaxBytesFromInfo(max_concurrent_frames * 4, info.width, info.height, info.sample_rate, info.channels);
}

Timeline::~Timeline() {
	if (is_open)
		// Auto Close if not already
		Close();

	// Free all allocated frame mappers
	std::set<FrameMapper *>::iterator it;
	for (it = allocated_frame_mappers.begin(); it != allocated_frame_mappers.end(); ) {
		// Dereference and clean up FrameMapper object
		FrameMapper *mapper = (*it);
		mapper->Reader(NULL);
		mapper->Close();
		delete mapper;
		// Remove reference and proceed to next element
		it = allocated_frame_mappers.erase(it);
	}

	// Destroy previous cache (if managed by timeline)
	if (managed_cache && final_cache) {
		delete final_cache;
		final_cache = NULL;
	}
}

// Add to the tracked_objects map a pointer to a tracked object (TrackedObjectBBox)
void Timeline::AddTrackedObject(std::shared_ptr<openshot::TrackedObjectBase> trackedObject){

	// Search for the tracked object on the map
	auto iterator = tracked_objects.find(trackedObject->Id());

	if (iterator != tracked_objects.end()){
		// Tracked object's id already present on the map, overwrite it
		iterator->second = trackedObject;
	}
	else{
		// Tracked object's id not present -> insert it on the map
		tracked_objects[trackedObject->Id()] = trackedObject;
	}

	return;
}

// Return tracked object pointer by it's id
std::shared_ptr<openshot::TrackedObjectBase> Timeline::GetTrackedObject(std::string id) const{

	// Search for the tracked object on the map
	auto iterator = tracked_objects.find(id);

	if (iterator != tracked_objects.end()){
		// Id found, return the pointer to the tracked object
		std::shared_ptr<openshot::TrackedObjectBase> trackedObject = iterator->second;
		return trackedObject;
	}
	else {
		// Id not found, return a null pointer
		return nullptr;
	}
}

// Return the ID's of the tracked objects as a list of strings
std::list<std::string> Timeline::GetTrackedObjectsIds() const{

	// Create a list of strings
	std::list<std::string> trackedObjects_ids;

	// Iterate through the tracked_objects map
	for (auto const& it: tracked_objects){
		// Add the IDs to the list
		trackedObjects_ids.push_back(it.first);
	}

	return trackedObjects_ids;
}

#ifdef USE_OPENCV
// Return the trackedObject's properties as a JSON string
std::string Timeline::GetTrackedObjectValues(std::string id, int64_t frame_number) const {

	// Initialize the JSON object
	Json::Value trackedObjectJson;

	// Search for the tracked object on the map
	auto iterator = tracked_objects.find(id);

	if (iterator != tracked_objects.end())
	{
		// Id found, Get the object pointer and cast it as a TrackedObjectBBox
		std::shared_ptr<TrackedObjectBBox> trackedObject = std::static_pointer_cast<TrackedObjectBBox>(iterator->second);

		// Get the trackedObject values for it's first frame
		if (trackedObject->ExactlyContains(frame_number)){
			BBox box = trackedObject->GetBox(frame_number);
			float x1 = box.cx - (box.width/2);
			float y1 = box.cy - (box.height/2);
			float x2 = box.cx + (box.width/2);
			float y2 = box.cy + (box.height/2);
			float rotation = box.angle;

			trackedObjectJson["x1"] = x1;
			trackedObjectJson["y1"] = y1;
			trackedObjectJson["x2"] = x2;
			trackedObjectJson["y2"] = y2;
			trackedObjectJson["rotation"] = rotation;

		} else {
			BBox box = trackedObject->BoxVec.begin()->second;
			float x1 = box.cx - (box.width/2);
			float y1 = box.cy - (box.height/2);
			float x2 = box.cx + (box.width/2);
			float y2 = box.cy + (box.height/2);
			float rotation = box.angle;

			trackedObjectJson["x1"] = x1;
			trackedObjectJson["y1"] = y1;
			trackedObjectJson["x2"] = x2;
			trackedObjectJson["y2"] = y2;
			trackedObjectJson["rotation"] = rotation;
		}

	}
	else {
		// Id not found, return all 0 values
		trackedObjectJson["x1"] = 0;
		trackedObjectJson["y1"] = 0;
		trackedObjectJson["x2"] = 0;
		trackedObjectJson["y2"] = 0;
		trackedObjectJson["rotation"] = 0;
	}

	return trackedObjectJson.toStyledString();
}
#endif

// Add an openshot::Clip to the timeline
void Timeline::AddClip(Clip* clip)
{
	// Assign timeline to clip
	clip->ParentTimeline(this);

	// Clear cache of clip and nested reader (if any)
	clip->cache.Clear();
	if (clip->Reader() && clip->Reader()->GetCache())
		clip->Reader()->GetCache()->Clear();

	// All clips should be converted to the frame rate of this timeline
	if (auto_map_clips)
		// Apply framemapper (or update existing framemapper)
		apply_mapper_to_clip(clip);

	// Add clip to list
	clips.push_back(clip);

	// Sort clips
	sort_clips();
}

// Add an effect to the timeline
void Timeline::AddEffect(EffectBase* effect)
{
	// Assign timeline to effect
	effect->ParentTimeline(this);

	// Add effect to list
	effects.push_back(effect);

	// Sort effects
	sort_effects();
}

// Remove an effect from the timeline
void Timeline::RemoveEffect(EffectBase* effect)
{
	effects.remove(effect);
}

// Remove an openshot::Clip to the timeline
void Timeline::RemoveClip(Clip* clip)
{
	clips.remove(clip);
}

// Look up a clip
openshot::Clip* Timeline::GetClip(const std::string& id)
{
	// Find the matching clip (if any)
	for (const auto& clip : clips) {
		if (clip->Id() == id) {
			return clip;
		}
	}
	return nullptr;
}

// Look up a timeline effect
openshot::EffectBase* Timeline::GetEffect(const std::string& id)
{
	// Find the matching effect (if any)
	for (const auto& effect : effects) {
		if (effect->Id() == id) {
			return effect;
		}
	}
	return nullptr;
}

openshot::EffectBase* Timeline::GetClipEffect(const std::string& id)
{
	// Search all clips for matching effect ID
	for (const auto& clip : clips) {
		const auto e = clip->GetEffect(id);
		if (e != nullptr) {
			return e;
		}
	}
	return nullptr;
}

// Return the list of effects on all clips
std::list<openshot::EffectBase*> Timeline::ClipEffects() const {

	// Initialize the list
	std::list<EffectBase*> timelineEffectsList;

	// Loop through all clips
	for (const auto& clip : clips) {

		// Get the clip's list of effects
		std::list<EffectBase*> clipEffectsList = clip->Effects();

		// Append the clip's effects to the list
		timelineEffectsList.insert(timelineEffectsList.end(), clipEffectsList.begin(), clipEffectsList.end());
	}

	return timelineEffectsList;
}

// Compute the end time of the latest timeline element
double Timeline::GetMaxTime() {
	double last_clip = 0.0;
	double last_effect = 0.0;

	if (!clips.empty()) {
		const auto max_clip = std::max_element(
				clips.begin(), clips.end(), CompareClipEndFrames());
		last_clip = (*max_clip)->Position() + (*max_clip)->Duration();
	}
	if (!effects.empty()) {
		const auto max_effect = std::max_element(
				effects.begin(), effects.end(), CompareEffectEndFrames());
		last_effect = (*max_effect)->Position() + (*max_effect)->Duration();
	}
	return std::max(last_clip, last_effect);
}

// Compute the highest frame# based on the latest time and FPS
int64_t Timeline::GetMaxFrame() {
	double fps = info.fps.ToDouble();
	auto max_time = GetMaxTime();
	return std::round(max_time * fps) + 1;
}

// Apply a FrameMapper to a clip which matches the settings of this timeline
void Timeline::apply_mapper_to_clip(Clip* clip)
{
    // Get lock (prevent getting frames while this happens)
    const GenericScopedLock<CriticalSection> lock(getFrameCriticalSection);

	// Determine type of reader
	ReaderBase* clip_reader = NULL;
	if (clip->Reader()->Name() == "FrameMapper")
	{
		// Get the existing reader
		clip_reader = (ReaderBase*) clip->Reader();

	} else {

		// Create a new FrameMapper to wrap the current reader
		FrameMapper* mapper = new FrameMapper(clip->Reader(), info.fps, PULLDOWN_NONE, info.sample_rate, info.channels, info.channel_layout);
		allocated_frame_mappers.insert(mapper);
		clip_reader = (ReaderBase*) mapper;
	}

	// Update the mapping
	FrameMapper* clip_mapped_reader = (FrameMapper*) clip_reader;
	clip_mapped_reader->ChangeMapping(info.fps, PULLDOWN_NONE, info.sample_rate, info.channels, info.channel_layout);

	// Update clip reader
	clip->Reader(clip_reader);
}

// Apply the timeline's framerate and samplerate to all clips
void Timeline::ApplyMapperToClips()
{
	// Clear all cached frames
	ClearAllCache();

	// Loop through all clips
	for (auto clip : clips)
	{
		// Apply framemapper (or update existing framemapper)
		apply_mapper_to_clip(clip);
	}
}

// Calculate time of a frame number, based on a framerate
double Timeline::calculate_time(int64_t number, Fraction rate)
{
	// Get float version of fps fraction
    double raw_fps = rate.ToFloat();

	// Return the time (in seconds) of this frame
	return double(number - 1) / raw_fps;
}

// Apply effects to the source frame (if any)
std::shared_ptr<Frame> Timeline::apply_effects(std::shared_ptr<Frame> frame, int64_t timeline_frame_number, int layer)
{
	// Debug output
	ZmqLogger::Instance()->AppendDebugMethod("Timeline::apply_effects", "frame->number", frame->number, "timeline_frame_number", timeline_frame_number, "layer", layer);

	// Find Effects at this position and layer
	for (auto effect : effects)
	{
		// Does clip intersect the current requested time
		long effect_start_position = round(effect->Position() * info.fps.ToDouble()) + 1;
		long effect_end_position = round((effect->Position() + (effect->Duration())) * info.fps.ToDouble()) + 1;

		bool does_effect_intersect = (effect_start_position <= timeline_frame_number && effect_end_position >= timeline_frame_number && effect->Layer() == layer);

		// Debug output
		ZmqLogger::Instance()->AppendDebugMethod("Timeline::apply_effects (Does effect intersect)", "effect->Position()", effect->Position(), "does_effect_intersect", does_effect_intersect, "timeline_frame_number", timeline_frame_number, "layer", layer);

		// Clip is visible
		if (does_effect_intersect)
		{
			// Determine the frame needed for this clip (based on the position on the timeline)
            long effect_start_frame = (effect->Start() * info.fps.ToDouble()) + 1;
			long effect_frame_number = timeline_frame_number - effect_start_position + effect_start_frame;

			// Debug output
			ZmqLogger::Instance()->AppendDebugMethod("Timeline::apply_effects (Process Effect)", "effect_frame_number", effect_frame_number, "does_effect_intersect", does_effect_intersect);

			// Apply the effect to this frame
			frame = effect->GetFrame(frame, effect_frame_number);
		}

	} // end effect loop

	// Return modified frame
	return frame;
}

// Get or generate a blank frame
std::shared_ptr<Frame> Timeline::GetOrCreateFrame(std::shared_ptr<Frame> background_frame, Clip* clip, int64_t number, openshot::TimelineInfoStruct* options)
{
	std::shared_ptr<Frame> new_frame;

	// Init some basic properties about this frame
	int samples_in_frame = Frame::GetSamplesPerFrame(number, info.fps, info.sample_rate, info.channels);

	try {
		// Debug output
		ZmqLogger::Instance()->AppendDebugMethod("Timeline::GetOrCreateFrame (from reader)", "number", number, "samples_in_frame", samples_in_frame);

		// Attempt to get a frame (but this could fail if a reader has just been closed)
		new_frame = std::shared_ptr<Frame>(clip->GetFrame(background_frame, number, options));

		// Return real frame
		return new_frame;

	} catch (const ReaderClosed & e) {
		// ...
	} catch (const OutOfBoundsFrame & e) {
		// ...
	}

	// Debug output
	ZmqLogger::Instance()->AppendDebugMethod("Timeline::GetOrCreateFrame (create blank)", "number", number, "samples_in_frame", samples_in_frame);

	// Create blank frame
	return new_frame;
}

// Process a new layer of video or audio
void Timeline::add_layer(std::shared_ptr<Frame> new_frame, Clip* source_clip, int64_t clip_frame_number, bool is_top_clip, float max_volume)
{
    // Create timeline options (with details about this current frame request)
    TimelineInfoStruct* options = new TimelineInfoStruct();
    options->is_top_clip = is_top_clip;

    // Get the clip's frame, composited on top of the current timeline frame
	std::shared_ptr<Frame> source_frame;
	source_frame = GetOrCreateFrame(new_frame, source_clip, clip_frame_number, options);
    delete options;

	// No frame found... so bail
	if (!source_frame)
		return;

	// Debug output
	ZmqLogger::Instance()->AppendDebugMethod("Timeline::add_layer", "new_frame->number", new_frame->number, "clip_frame_number", clip_frame_number);

	/* COPY AUDIO - with correct volume */
	if (source_clip->Reader()->info.has_audio) {
		// Debug output
		ZmqLogger::Instance()->AppendDebugMethod("Timeline::add_layer (Copy Audio)", "source_clip->Reader()->info.has_audio", source_clip->Reader()->info.has_audio, "source_frame->GetAudioChannelsCount()", source_frame->GetAudioChannelsCount(), "info.channels", info.channels, "clip_frame_number", clip_frame_number);

		if (source_frame->GetAudioChannelsCount() == info.channels && source_clip->has_audio.GetInt(clip_frame_number) != 0)
			for (int channel = 0; channel < source_frame->GetAudioChannelsCount(); channel++)
			{
				// Get volume from previous frame and this frame
				float previous_volume = source_clip->volume.GetValue(clip_frame_number - 1);
				float volume = source_clip->volume.GetValue(clip_frame_number);
				int channel_filter = source_clip->channel_filter.GetInt(clip_frame_number); // optional channel to filter (if not -1)
				int channel_mapping = source_clip->channel_mapping.GetInt(clip_frame_number); // optional channel to map this channel to (if not -1)

				// Apply volume mixing strategy
				if (source_clip->mixing == VOLUME_MIX_AVERAGE && max_volume > 1.0) {
					// Don't allow this clip to exceed 100% (divide volume equally between all overlapping clips with volume
					previous_volume = previous_volume / max_volume;
					volume = volume / max_volume;
				}
				else if (source_clip->mixing == VOLUME_MIX_REDUCE && max_volume > 1.0) {
					// Reduce clip volume by a bit, hoping it will prevent exceeding 100% (but it is very possible it will)
					previous_volume = previous_volume * 0.77;
					volume = volume * 0.77;
				}

				// If channel filter enabled, check for correct channel (and skip non-matching channels)
				if (channel_filter != -1 && channel_filter != channel)
					continue; // skip to next channel

				// If no volume on this frame or previous frame, do nothing
				if (previous_volume == 0.0 && volume == 0.0)
					continue; // skip to next channel

				// If channel mapping disabled, just use the current channel
				if (channel_mapping == -1)
					channel_mapping = channel;

				// Apply ramp to source frame (if needed)
				if (!isEqual(previous_volume, 1.0) || !isEqual(volume, 1.0))
					source_frame->ApplyGainRamp(channel_mapping, 0, source_frame->GetAudioSamplesCount(), previous_volume, volume);

				// TODO: Improve FrameMapper (or Timeline) to always get the correct number of samples per frame.
				// Currently, the ResampleContext sometimes leaves behind a few samples for the next call, and the
				// number of samples returned is variable... and does not match the number expected.
				// This is a crude solution at best. =)
				if (new_frame->GetAudioSamplesCount() != source_frame->GetAudioSamplesCount()){
					// Force timeline frame to match the source frame
					new_frame->ResizeAudio(info.channels, source_frame->GetAudioSamplesCount(), info.sample_rate, info.channel_layout);
				}
				// Copy audio samples (and set initial volume).  Mix samples with existing audio samples.  The gains are added together, to
				// be sure to set the gain's correctly, so the sum does not exceed 1.0 (of audio distortion will happen).
				new_frame->AddAudio(false, channel_mapping, 0, source_frame->GetAudioSamples(channel), source_frame->GetAudioSamplesCount(), 1.0);
			}
		else
			// Debug output
			ZmqLogger::Instance()->AppendDebugMethod("Timeline::add_layer (No Audio Copied - Wrong # of Channels)", "source_clip->Reader()->info.has_audio", source_clip->Reader()->info.has_audio, "source_frame->GetAudioChannelsCount()", source_frame->GetAudioChannelsCount(), "info.channels", info.channels, "clip_frame_number", clip_frame_number);
	}

	// Debug output
	ZmqLogger::Instance()->AppendDebugMethod("Timeline::add_layer (Transform: Composite Image Layer: Completed)", "source_frame->number", source_frame->number, "new_frame->GetImage()->width()", new_frame->GetImage()->width());
}

// Update the list of 'opened' clips
void Timeline::update_open_clips(Clip *clip, bool does_clip_intersect)
{
	ZmqLogger::Instance()->AppendDebugMethod("Timeline::update_open_clips (before)", "does_clip_intersect", does_clip_intersect, "closing_clips.size()", closing_clips.size(), "open_clips.size()", open_clips.size());

	// is clip already in list?
	bool clip_found = open_clips.count(clip);

	if (clip_found && !does_clip_intersect)
	{
		// Remove clip from 'opened' list, because it's closed now
		open_clips.erase(clip);

		// Close clip
		clip->Close();
	}
	else if (!clip_found && does_clip_intersect)
	{
		// Add clip to 'opened' list, because it's missing
		open_clips[clip] = clip;

		try {
			// Open the clip
			clip->Open();

		} catch (const InvalidFile & e) {
			// ...
		}
	}

	// Debug output
	ZmqLogger::Instance()->AppendDebugMethod("Timeline::update_open_clips (after)", "does_clip_intersect", does_clip_intersect, "clip_found", clip_found, "closing_clips.size()", closing_clips.size(), "open_clips.size()", open_clips.size());
}

// Sort clips by position on the timeline
void Timeline::sort_clips()
{
	// Debug output
	ZmqLogger::Instance()->AppendDebugMethod("Timeline::SortClips", "clips.size()", clips.size());

	// sort clips
	clips.sort(CompareClips());
}

// Sort effects by position on the timeline
void Timeline::sort_effects()
{
	// sort clips
	effects.sort(CompareEffects());
}

// Close the reader (and any resources it was consuming)
void Timeline::Close()
{
	ZmqLogger::Instance()->AppendDebugMethod("Timeline::Close");

	// Close all open clips
	for (auto clip : clips)
	{
		// Open or Close this clip, based on if it's intersecting or not
		update_open_clips(clip, false);
	}

	// Mark timeline as closed
	is_open = false;

	// Clear cache
	if (final_cache)
		final_cache->Clear();
}

// Open the reader (and start consuming resources)
void Timeline::Open()
{
	is_open = true;
}

// Compare 2 floating point numbers for equality
bool Timeline::isEqual(double a, double b)
{
	return fabs(a - b) < 0.000001;
}

// Get an openshot::Frame object for a specific frame number of this reader.
std::shared_ptr<Frame> Timeline::GetFrame(int64_t requested_frame)
{

	// Adjust out of bounds frame number
	if (requested_frame < 1)
		requested_frame = 1;

	// Check cache
	std::shared_ptr<Frame> frame;
	std::lock_guard<std::mutex> guard(get_frame_mutex);
	frame = final_cache->GetFrame(requested_frame);
	if (frame) {
		// Debug output
		ZmqLogger::Instance()->AppendDebugMethod("Timeline::GetFrame (Cached frame found)", "requested_frame", requested_frame);

		// Return cached frame
		return frame;
	}
	else
	{
		// Create a scoped lock, allowing only a single thread to run the following code at one time
		const GenericScopedLock<CriticalSection> lock(getFrameCriticalSection);

		// Check for open reader (or throw exception)
		if (!is_open)
			throw ReaderClosed("The Timeline is closed.  Call Open() before calling this method.");

		// Check cache again (due to locking)
		frame = final_cache->GetFrame(requested_frame);
		if (frame) {
			// Debug output
			ZmqLogger::Instance()->AppendDebugMethod("Timeline::GetFrame (Cached frame found on 2nd look)", "requested_frame", requested_frame);

			// Return cached frame
			return frame;
		}

		// Check if previous frame was cached? (if not, assume we are seeking somewhere else on the Timeline, and need
		// to clear all cache (for continuity sake). For example, jumping back to a previous spot can cause issues with audio
		// data where the new jump location doesn't match up with the previously cached audio data.
		std::shared_ptr<Frame> previous_frame = final_cache->GetFrame(requested_frame - 1);
		if (!previous_frame) {
			// Seeking to new place on timeline (destroy cache)
			ClearAllCache();
		}

		// Minimum number of frames to process (for performance reasons)
		int minimum_frames = OPEN_MP_NUM_PROCESSORS;

		// Get a list of clips that intersect with the requested section of timeline
		// This also opens the readers for intersecting clips, and marks non-intersecting clips as 'needs closing'
		std::vector<Clip*> nearby_clips;
		nearby_clips = find_intersecting_clips(requested_frame, 1, true);

        // Debug output
        ZmqLogger::Instance()->AppendDebugMethod("Timeline::GetFrame (processing frame)", "requested_frame", requested_frame, "omp_get_thread_num()", omp_get_thread_num());

        // Init some basic properties about this frame
        int samples_in_frame = Frame::GetSamplesPerFrame(requested_frame, info.fps, info.sample_rate, info.channels);

        // Create blank frame (which will become the requested frame)
        std::shared_ptr<Frame> new_frame(std::make_shared<Frame>(requested_frame, preview_width, preview_height, "#000000", samples_in_frame, info.channels));
        new_frame->AddAudioSilence(samples_in_frame);
        new_frame->SampleRate(info.sample_rate);
        new_frame->ChannelsLayout(info.channel_layout);

        // Debug output
        ZmqLogger::Instance()->AppendDebugMethod("Timeline::GetFrame (Adding solid color)", "requested_frame", requested_frame, "info.width", info.width, "info.height", info.height);

        // Add Background Color to 1st layer (if animated or not black)
        if ((color.red.GetCount() > 1 || color.green.GetCount() > 1 || color.blue.GetCount() > 1) ||
            (color.red.GetValue(requested_frame) != 0.0 || color.green.GetValue(requested_frame) != 0.0 || color.blue.GetValue(requested_frame) != 0.0))
        new_frame->AddColor(preview_width, preview_height, color.GetColorHex(requested_frame));

        // Debug output
        ZmqLogger::Instance()->AppendDebugMethod("Timeline::GetFrame (Loop through clips)", "requested_frame", requested_frame, "clips.size()", clips.size(), "nearby_clips.size()", nearby_clips.size());

        // Find Clips near this time
        for (auto clip : nearby_clips)
        {
            long clip_start_position = round(clip->Position() * info.fps.ToDouble()) + 1;
            long clip_end_position = round((clip->Position() + clip->Duration()) * info.fps.ToDouble()) + 1;

            bool does_clip_intersect = (clip_start_position <= requested_frame && clip_end_position >= requested_frame);

            // Debug output
            ZmqLogger::Instance()->AppendDebugMethod("Timeline::GetFrame (Does clip intersect)", "requested_frame", requested_frame, "clip->Position()", clip->Position(), "clip->Duration()", clip->Duration(), "does_clip_intersect", does_clip_intersect);

            // Clip is visible
            if (does_clip_intersect)
            {
                // Determine if clip is "top" clip on this layer (only happens when multiple clips are overlapping)
                bool is_top_clip = true;
                float max_volume = 0.0;
                for (auto nearby_clip : nearby_clips)
                {
                    long nearby_clip_start_position = round(nearby_clip->Position() * info.fps.ToDouble()) + 1;
                    long nearby_clip_end_position = round((nearby_clip->Position() + nearby_clip->Duration()) * info.fps.ToDouble()) + 1;
                    long nearby_clip_start_frame = (nearby_clip->Start() * info.fps.ToDouble()) + 1;
                    long nearby_clip_frame_number = requested_frame - nearby_clip_start_position + nearby_clip_start_frame;

                    // Determine if top clip
                    if (clip->Id() != nearby_clip->Id() && clip->Layer() == nearby_clip->Layer() &&
                            nearby_clip_start_position <= requested_frame && nearby_clip_end_position >= requested_frame &&
                            nearby_clip_start_position > clip_start_position && is_top_clip == true) {
                        is_top_clip = false;
                    }

                    // Determine max volume of overlapping clips
                    if (nearby_clip->Reader() && nearby_clip->Reader()->info.has_audio &&
                            nearby_clip->has_audio.GetInt(nearby_clip_frame_number) != 0 &&
                            nearby_clip_start_position <= requested_frame && nearby_clip_end_position >= requested_frame) {
                            max_volume += nearby_clip->volume.GetValue(nearby_clip_frame_number);
                    }
                }

                // Determine the frame needed for this clip (based on the position on the timeline)
                long clip_start_frame = (clip->Start() * info.fps.ToDouble()) + 1;
                long clip_frame_number = requested_frame - clip_start_position + clip_start_frame;

                // Debug output
                ZmqLogger::Instance()->AppendDebugMethod("Timeline::GetFrame (Calculate clip's frame #)", "clip->Position()", clip->Position(), "clip->Start()", clip->Start(), "info.fps.ToFloat()", info.fps.ToFloat(), "clip_frame_number", clip_frame_number);

                // Add clip's frame as layer
                add_layer(new_frame, clip, clip_frame_number, is_top_clip, max_volume);

            } else {
                // Debug output
                ZmqLogger::Instance()->AppendDebugMethod("Timeline::GetFrame (clip does not intersect)",
                                                         "requested_frame", requested_frame, "does_clip_intersect",
                                                         does_clip_intersect);
            }

        } // end clip loop

        // Debug output
        ZmqLogger::Instance()->AppendDebugMethod("Timeline::GetFrame (Add frame to cache)", "requested_frame", requested_frame, "info.width", info.width, "info.height", info.height);

        // Set frame # on mapped frame
        new_frame->SetFrameNumber(requested_frame);

        // Add final frame to cache
        final_cache->Add(new_frame);

		// Return frame (or blank frame)
		return final_cache->GetFrame(requested_frame);
	}
}


// Find intersecting clips (or non intersecting clips)
std::vector<Clip*> Timeline::find_intersecting_clips(int64_t requested_frame, int number_of_frames, bool include)
{
	// Find matching clips
	std::vector<Clip*> matching_clips;

	// Calculate time of frame
	float min_requested_frame = requested_frame;
	float max_requested_frame = requested_frame + (number_of_frames - 1);

	// Re-Sort Clips (since they likely changed)
	sort_clips();

	// Find Clips at this time
	for (auto clip : clips)
	{
		// Does clip intersect the current requested time
		long clip_start_position = round(clip->Position() * info.fps.ToDouble()) + 1;
		long clip_end_position = round((clip->Position() + clip->Duration()) * info.fps.ToDouble()) + 1;

		bool does_clip_intersect =
                (clip_start_position <= min_requested_frame || clip_start_position <= max_requested_frame) &&
                (clip_end_position >= min_requested_frame || clip_end_position >= max_requested_frame);

		// Debug output
		ZmqLogger::Instance()->AppendDebugMethod("Timeline::find_intersecting_clips (Is clip near or intersecting)", "requested_frame", requested_frame, "min_requested_frame", min_requested_frame, "max_requested_frame", max_requested_frame, "clip->Position()", clip->Position(), "does_clip_intersect", does_clip_intersect);

		// Open (or schedule for closing) this clip, based on if it's intersecting or not
		update_open_clips(clip, does_clip_intersect);

		// Clip is visible
		if (does_clip_intersect && include)
			// Add the intersecting clip
			matching_clips.push_back(clip);

		else if (!does_clip_intersect && !include)
			// Add the non-intersecting clip
			matching_clips.push_back(clip);

	} // end clip loop

	// return list
	return matching_clips;
}

// Set the cache object used by this reader
void Timeline::SetCache(CacheBase* new_cache) {
	// Destroy previous cache (if managed by timeline)
	if (managed_cache && final_cache) {
		delete final_cache;
		final_cache = NULL;
		managed_cache = false;
	}

	// Set new cache
	final_cache = new_cache;
}

// Generate JSON string of this object
std::string Timeline::Json() const {

	// Return formatted string
	return JsonValue().toStyledString();
}

// Generate Json::Value for this object
Json::Value Timeline::JsonValue() const {

	// Create root json object
	Json::Value root = ReaderBase::JsonValue(); // get parent properties
	root["type"] = "Timeline";
	root["viewport_scale"] = viewport_scale.JsonValue();
	root["viewport_x"] = viewport_x.JsonValue();
	root["viewport_y"] = viewport_y.JsonValue();
	root["color"] = color.JsonValue();
	root["path"] = path;

	// Add array of clips
	root["clips"] = Json::Value(Json::arrayValue);

	// Find Clips at this time
	for (const auto existing_clip : clips)
	{
		root["clips"].append(existing_clip->JsonValue());
	}

	// Add array of effects
	root["effects"] = Json::Value(Json::arrayValue);

	// loop through effects
	for (const auto existing_effect: effects)
	{
		root["effects"].append(existing_effect->JsonValue());
	}

	// return JsonValue
	return root;
}

// Load JSON string into this object
void Timeline::SetJson(const std::string value) {

	// Get lock (prevent getting frames while this happens)
	const GenericScopedLock<CriticalSection> lock(getFrameCriticalSection);

	// Parse JSON string into JSON objects
	try
	{
		const Json::Value root = openshot::stringToJson(value);
		// Set all values that match
		SetJsonValue(root);
	}
	catch (const std::exception& e)
	{
		// Error parsing JSON (or missing keys)
		throw InvalidJSON("JSON is invalid (missing keys or invalid data types)");
	}
}

// Load Json::Value into this object
void Timeline::SetJsonValue(const Json::Value root) {

	// Close timeline before we do anything (this also removes all open and closing clips)
	bool was_open = is_open;
	Close();

	// Set parent data
	ReaderBase::SetJsonValue(root);

	// Set data from Json (if key is found)
	if (!root["path"].isNull())
		path = root["path"].asString();

	if (!root["clips"].isNull()) {
		// Clear existing clips
		clips.clear();

		// loop through clips
		for (const Json::Value existing_clip : root["clips"]) {
			// Create Clip
			Clip *c = new Clip();

			// When a clip is attached to an object, it searches for the object
			// on it's parent timeline. Setting the parent timeline of the clip here
			// allows attaching it to an object when exporting the project (because)
<<<<<<< HEAD
			// the exporter script initializes the clip and it's effects
			// before setting it's parent timeline.
=======
			// the exporter script initializes the clip and it's effects 
			// before setting its parent timeline.
>>>>>>> 88d30114
			c->ParentTimeline(this);

			// Load Json into Clip
			c->SetJsonValue(existing_clip);

			// Add Clip to Timeline
			AddClip(c);
		}
	}

	if (!root["effects"].isNull()) {
		// Clear existing effects
		effects.clear();

		// loop through effects
		for (const Json::Value existing_effect :root["effects"]) {
			// Create Effect
			EffectBase *e = NULL;

			if (!existing_effect["type"].isNull()) {
				// Create instance of effect
				if ( (e = EffectInfo().CreateEffect(existing_effect["type"].asString())) ) {

					// Load Json into Effect
					e->SetJsonValue(existing_effect);

					// Add Effect to Timeline
					AddEffect(e);
				}
			}
		}
	}

	if (!root["duration"].isNull()) {
		// Update duration of timeline
		info.duration = root["duration"].asDouble();
		info.video_length = info.fps.ToFloat() * info.duration;
	}

	// Update preview settings
	preview_width = info.width;
	preview_height = info.height;

	// Re-open if needed
	if (was_open)
		Open();
}

// Apply a special formatted JSON object, which represents a change to the timeline (insert, update, delete)
void Timeline::ApplyJsonDiff(std::string value) {

    // Get lock (prevent getting frames while this happens)
    const GenericScopedLock<CriticalSection> lock(getFrameCriticalSection);

	// Parse JSON string into JSON objects
	try
	{
		const Json::Value root = openshot::stringToJson(value);
		// Process the JSON change array, loop through each item
		for (const Json::Value change : root) {
			std::string change_key = change["key"][(uint)0].asString();

			// Process each type of change
			if (change_key == "clips")
				// Apply to CLIPS
				apply_json_to_clips(change);

			else if (change_key == "effects")
				// Apply to EFFECTS
				apply_json_to_effects(change);

			else
				// Apply to TIMELINE
				apply_json_to_timeline(change);

		}
	}
	catch (const std::exception& e)
	{
		// Error parsing JSON (or missing keys)
		throw InvalidJSON("JSON is invalid (missing keys or invalid data types)");
	}
}

// Apply JSON diff to clips
void Timeline::apply_json_to_clips(Json::Value change) {

	// Get key and type of change
	std::string change_type = change["type"].asString();
	std::string clip_id = "";
	Clip *existing_clip = NULL;

	// Find id of clip (if any)
	for (auto key_part : change["key"]) {
		// Get each change
		if (key_part.isObject()) {
			// Check for id
			if (!key_part["id"].isNull()) {
				// Set the id
				clip_id = key_part["id"].asString();

				// Find matching clip in timeline (if any)
				for (auto c : clips)
				{
					if (c->Id() == clip_id) {
						existing_clip = c;
						break; // clip found, exit loop
					}
				}
				break; // id found, exit loop
			}
		}
	}

	// Check for a more specific key (targetting this clip's effects)
	// For example: ["clips", {"id:123}, "effects", {"id":432}]
	if (existing_clip && change["key"].size() == 4 && change["key"][2] == "effects")
	{
		// This change is actually targetting a specific effect under a clip (and not the clip)
		Json::Value key_part = change["key"][3];

		if (key_part.isObject()) {
			// Check for id
			if (!key_part["id"].isNull())
			{
				// Set the id
				std::string effect_id = key_part["id"].asString();

				// Find matching effect in timeline (if any)
				std::list<EffectBase*> effect_list = existing_clip->Effects();
				for (auto e : effect_list)
				{
					if (e->Id() == effect_id) {
						// Apply the change to the effect directly
						apply_json_to_effects(change, e);

						// Calculate start and end frames that this impacts, and remove those frames from the cache
                        int64_t new_starting_frame = (existing_clip->Position() * info.fps.ToDouble()) + 1;
                        int64_t new_ending_frame = ((existing_clip->Position() + existing_clip->Duration()) * info.fps.ToDouble()) + 1;
                        final_cache->Remove(new_starting_frame - 8, new_ending_frame + 8);

						return; // effect found, don't update clip
					}
				}
			}
		}
	}

	// Calculate start and end frames that this impacts, and remove those frames from the cache
	if (!change["value"].isArray() && !change["value"]["position"].isNull()) {
		int64_t new_starting_frame = (change["value"]["position"].asDouble() * info.fps.ToDouble()) + 1;
		int64_t new_ending_frame = ((change["value"]["position"].asDouble() + change["value"]["end"].asDouble() - change["value"]["start"].asDouble()) * info.fps.ToDouble()) + 1;
		final_cache->Remove(new_starting_frame - 8, new_ending_frame + 8);
	}

	// Determine type of change operation
	if (change_type == "insert") {

		// Create new clip
		Clip *clip = new Clip();
		clip->SetJsonValue(change["value"]); // Set properties of new clip from JSON
		AddClip(clip); // Add clip to timeline

		// Apply framemapper (or update existing framemapper)
		apply_mapper_to_clip(clip);

	} else if (change_type == "update") {

		// Update existing clip
		if (existing_clip) {

			// Calculate start and end frames that this impacts, and remove those frames from the cache
			int64_t old_starting_frame = (existing_clip->Position() * info.fps.ToDouble()) + 1;
			int64_t old_ending_frame = ((existing_clip->Position() + existing_clip->Duration()) * info.fps.ToDouble()) + 1;
			final_cache->Remove(old_starting_frame - 8, old_ending_frame + 8);

            // Remove cache on clip's Reader (if found)
            if (existing_clip->Reader() && existing_clip->Reader()->GetCache())
                existing_clip->Reader()->GetCache()->Remove(old_starting_frame - 8, old_ending_frame + 8);

			// Update clip properties from JSON
			existing_clip->SetJsonValue(change["value"]);

			// Apply framemapper (or update existing framemapper)
			apply_mapper_to_clip(existing_clip);
		}

	} else if (change_type == "delete") {

		// Remove existing clip
		if (existing_clip) {

			// Calculate start and end frames that this impacts, and remove those frames from the cache
			int64_t old_starting_frame = (existing_clip->Position() * info.fps.ToDouble()) + 1;
			int64_t old_ending_frame = ((existing_clip->Position() + existing_clip->Duration()) * info.fps.ToDouble()) + 1;
			final_cache->Remove(old_starting_frame - 8, old_ending_frame + 8);

			// Remove clip from timeline
			RemoveClip(existing_clip);
		}

	}

}

// Apply JSON diff to effects
void Timeline::apply_json_to_effects(Json::Value change) {

	// Get key and type of change
	std::string change_type = change["type"].asString();
	EffectBase *existing_effect = NULL;

	// Find id of an effect (if any)
	for (auto key_part : change["key"]) {

		if (key_part.isObject()) {
			// Check for id
			if (!key_part["id"].isNull())
			{
				// Set the id
				std::string effect_id = key_part["id"].asString();

				// Find matching effect in timeline (if any)
				for (auto e : effects)
				{
					if (e->Id() == effect_id) {
						existing_effect = e;
						break; // effect found, exit loop
					}
				}
				break; // id found, exit loop
			}
		}
	}

	// Now that we found the effect, apply the change to it
	if (existing_effect || change_type == "insert")
		// Apply change to effect
		apply_json_to_effects(change, existing_effect);
}

// Apply JSON diff to effects (if you already know which effect needs to be updated)
void Timeline::apply_json_to_effects(Json::Value change, EffectBase* existing_effect) {

	// Get key and type of change
	std::string change_type = change["type"].asString();

	// Calculate start and end frames that this impacts, and remove those frames from the cache
	if (!change["value"].isArray() && !change["value"]["position"].isNull()) {
		int64_t new_starting_frame = (change["value"]["position"].asDouble() * info.fps.ToDouble()) + 1;
		int64_t new_ending_frame = ((change["value"]["position"].asDouble() + change["value"]["end"].asDouble() - change["value"]["start"].asDouble()) * info.fps.ToDouble()) + 1;
		final_cache->Remove(new_starting_frame - 8, new_ending_frame + 8);
	}

	// Determine type of change operation
	if (change_type == "insert") {

		// Determine type of effect
		std::string effect_type = change["value"]["type"].asString();

		// Create Effect
		EffectBase *e = NULL;

		// Init the matching effect object
		if ( (e = EffectInfo().CreateEffect(effect_type)) ) {

			// Load Json into Effect
			e->SetJsonValue(change["value"]);

			// Add Effect to Timeline
			AddEffect(e);
		}

	} else if (change_type == "update") {

		// Update existing effect
		if (existing_effect) {

			// Calculate start and end frames that this impacts, and remove those frames from the cache
			int64_t old_starting_frame = (existing_effect->Position() * info.fps.ToDouble()) + 1;
			int64_t old_ending_frame = ((existing_effect->Position() + existing_effect->Duration()) * info.fps.ToDouble()) + 1;
			final_cache->Remove(old_starting_frame - 8, old_ending_frame + 8);

			// Update effect properties from JSON
			existing_effect->SetJsonValue(change["value"]);
		}

	} else if (change_type == "delete") {

		// Remove existing effect
		if (existing_effect) {

			// Calculate start and end frames that this impacts, and remove those frames from the cache
			int64_t old_starting_frame = (existing_effect->Position() * info.fps.ToDouble()) + 1;
			int64_t old_ending_frame = ((existing_effect->Position() + existing_effect->Duration()) * info.fps.ToDouble()) + 1;
			final_cache->Remove(old_starting_frame - 8, old_ending_frame + 8);

			// Remove effect from timeline
			RemoveEffect(existing_effect);
		}

	}
}

// Apply JSON diff to timeline properties
void Timeline::apply_json_to_timeline(Json::Value change) {

	// Get key and type of change
	std::string change_type = change["type"].asString();
	std::string root_key = change["key"][(uint)0].asString();
	std::string sub_key = "";
	if (change["key"].size() >= 2)
		sub_key = change["key"][(uint)1].asString();

	// Clear entire cache
	ClearAllCache();

	// Determine type of change operation
	if (change_type == "insert" || change_type == "update") {

		// INSERT / UPDATE
		// Check for valid property
		if (root_key == "color")
			// Set color
			color.SetJsonValue(change["value"]);
		else if (root_key == "viewport_scale")
			// Set viewport scale
			viewport_scale.SetJsonValue(change["value"]);
		else if (root_key == "viewport_x")
			// Set viewport x offset
			viewport_x.SetJsonValue(change["value"]);
		else if (root_key == "viewport_y")
			// Set viewport y offset
			viewport_y.SetJsonValue(change["value"]);
		else if (root_key == "duration") {
			// Update duration of timeline
			info.duration = change["value"].asDouble();
			info.video_length = info.fps.ToFloat() * info.duration;
		}
		else if (root_key == "width") {
			// Set width
			info.width = change["value"].asInt();
			preview_width = info.width;
		}
		else if (root_key == "height") {
			// Set height
			info.height = change["value"].asInt();
			preview_height = info.height;
		}
		else if (root_key == "fps" && sub_key == "" && change["value"].isObject()) {
			// Set fps fraction
			if (!change["value"]["num"].isNull())
				info.fps.num = change["value"]["num"].asInt();
			if (!change["value"]["den"].isNull())
				info.fps.den = change["value"]["den"].asInt();
		}
		else if (root_key == "fps" && sub_key == "num")
			// Set fps.num
			info.fps.num = change["value"].asInt();
		else if (root_key == "fps" && sub_key == "den")
			// Set fps.den
			info.fps.den = change["value"].asInt();
		else if (root_key == "display_ratio" && sub_key == "" && change["value"].isObject()) {
			// Set display_ratio fraction
			if (!change["value"]["num"].isNull())
				info.display_ratio.num = change["value"]["num"].asInt();
			if (!change["value"]["den"].isNull())
				info.display_ratio.den = change["value"]["den"].asInt();
		}
		else if (root_key == "display_ratio" && sub_key == "num")
			// Set display_ratio.num
			info.display_ratio.num = change["value"].asInt();
		else if (root_key == "display_ratio" && sub_key == "den")
			// Set display_ratio.den
			info.display_ratio.den = change["value"].asInt();
		else if (root_key == "pixel_ratio" && sub_key == "" && change["value"].isObject()) {
			// Set pixel_ratio fraction
			if (!change["value"]["num"].isNull())
				info.pixel_ratio.num = change["value"]["num"].asInt();
			if (!change["value"]["den"].isNull())
				info.pixel_ratio.den = change["value"]["den"].asInt();
		}
		else if (root_key == "pixel_ratio" && sub_key == "num")
			// Set pixel_ratio.num
			info.pixel_ratio.num = change["value"].asInt();
		else if (root_key == "pixel_ratio" && sub_key == "den")
			// Set pixel_ratio.den
			info.pixel_ratio.den = change["value"].asInt();

		else if (root_key == "sample_rate")
			// Set sample rate
			info.sample_rate = change["value"].asInt();
		else if (root_key == "channels")
			// Set channels
			info.channels = change["value"].asInt();
		else if (root_key == "channel_layout")
			// Set channel layout
			info.channel_layout = (ChannelLayout) change["value"].asInt();
		else
			// Error parsing JSON (or missing keys)
			throw InvalidJSONKey("JSON change key is invalid", change.toStyledString());


	} else if (change["type"].asString() == "delete") {

		// DELETE / RESET
		// Reset the following properties (since we can't delete them)
		if (root_key == "color") {
			color = Color();
			color.red = Keyframe(0.0);
			color.green = Keyframe(0.0);
			color.blue = Keyframe(0.0);
		}
		else if (root_key == "viewport_scale")
			viewport_scale = Keyframe(1.0);
		else if (root_key == "viewport_x")
			viewport_x = Keyframe(0.0);
		else if (root_key == "viewport_y")
			viewport_y = Keyframe(0.0);
		else
			// Error parsing JSON (or missing keys)
			throw InvalidJSONKey("JSON change key is invalid", change.toStyledString());

	}

}

// Clear all caches
void Timeline::ClearAllCache() {

	// Get lock (prevent getting frames while this happens)
	const GenericScopedLock<CriticalSection> lock(getFrameCriticalSection);

    // Clear primary cache
    final_cache->Clear();

    // Loop through all clips
    for (auto clip : clips)
    {
        // Clear cache on clip
        clip->Reader()->GetCache()->Clear();

        // Clear nested Reader (if any)
        if (clip->Reader()->Name() == "FrameMapper") {
			FrameMapper* nested_reader = (FrameMapper*) clip->Reader();
			if (nested_reader->Reader() && nested_reader->Reader()->GetCache())
				nested_reader->Reader()->GetCache()->Clear();
		}

    }
}

// Set Max Image Size (used for performance optimization). Convenience function for setting
// Settings::Instance()->MAX_WIDTH and Settings::Instance()->MAX_HEIGHT.
void Timeline::SetMaxSize(int width, int height) {
	// Maintain aspect ratio regardless of what size is passed in
	QSize display_ratio_size = QSize(info.display_ratio.num * info.pixel_ratio.ToFloat(), info.display_ratio.den * info.pixel_ratio.ToFloat());
	QSize proposed_size = QSize(std::min(width, info.width), std::min(height, info.height));

	// Scale QSize up to proposed size
	display_ratio_size.scale(proposed_size, Qt::KeepAspectRatio);

	// Update preview settings
	preview_width = display_ratio_size.width();
	preview_height = display_ratio_size.height();
}<|MERGE_RESOLUTION|>--- conflicted
+++ resolved
@@ -1065,13 +1065,8 @@
 			// When a clip is attached to an object, it searches for the object
 			// on it's parent timeline. Setting the parent timeline of the clip here
 			// allows attaching it to an object when exporting the project (because)
-<<<<<<< HEAD
-			// the exporter script initializes the clip and it's effects
-			// before setting it's parent timeline.
-=======
 			// the exporter script initializes the clip and it's effects 
 			// before setting its parent timeline.
->>>>>>> 88d30114
 			c->ParentTimeline(this);
 
 			// Load Json into Clip
@@ -1502,8 +1497,8 @@
 // Clear all caches
 void Timeline::ClearAllCache() {
 
-	// Get lock (prevent getting frames while this happens)
-	const GenericScopedLock<CriticalSection> lock(getFrameCriticalSection);
+    // Get lock (prevent getting frames while this happens)
+    const GenericScopedLock<CriticalSection> lock(getFrameCriticalSection);
 
     // Clear primary cache
     final_cache->Clear();
@@ -1516,11 +1511,10 @@
 
         // Clear nested Reader (if any)
         if (clip->Reader()->Name() == "FrameMapper") {
-			FrameMapper* nested_reader = (FrameMapper*) clip->Reader();
-			if (nested_reader->Reader() && nested_reader->Reader()->GetCache())
-				nested_reader->Reader()->GetCache()->Clear();
-		}
-
+          FrameMapper* nested_reader = (FrameMapper*) clip->Reader();
+          if (nested_reader->Reader() && nested_reader->Reader()->GetCache())
+            nested_reader->Reader()->GetCache()->Clear();
+        }
     }
 }
 
