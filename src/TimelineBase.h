--- conflicted
+++ resolved
@@ -31,12 +31,9 @@
 #ifndef OPENSHOT_TIMELINE_BASE_H
 #define OPENSHOT_TIMELINE_BASE_H
 
-<<<<<<< HEAD
-=======
 #include <cstdint>
 
 
->>>>>>> b09416c2
 namespace openshot {
     /**
      * @brief This struct contains info about the current Timeline clip instance
