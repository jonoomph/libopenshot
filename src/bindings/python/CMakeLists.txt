####################### CMakeLists.txt (libopenshot) #########################
# @brief CMake build file for libopenshot (used to generate Python SWIG bindings)
# @author Jonathan Thomas <jonathan@openshot.org>
#
# @section LICENSE
#
# Copyright (c) 2008-2014 OpenShot Studios, LLC
# <http://www.openshotstudios.com/>. This file is part of
# OpenShot Library (libopenshot), an open-source project dedicated to
# delivering high quality video editing and animation solutions to the
# world. For more information visit <http://www.openshot.org/>.
#
# OpenShot Library (libopenshot) is free software: you can redistribute it
# and/or modify it under the terms of the GNU Lesser General Public License
# as published by the Free Software Foundation, either version 3 of the
# License, or (at your option) any later version.
#
# OpenShot Library (libopenshot) is distributed in the hope that it will be
# useful, but WITHOUT ANY WARRANTY; without even the implied warranty of
# MERCHANTABILITY or FITNESS FOR A PARTICULAR PURPOSE. See the
# GNU Lesser General Public License for more details.
#
# You should have received a copy of the GNU Lesser General Public License
# along with OpenShot Library. If not, see <http://www.gnu.org/licenses/>.
################################################################################


############### SWIG PYTHON BINDINGS ################
FIND_PACKAGE(SWIG 2.0 REQUIRED)
INCLUDE(${SWIG_USE_FILE})

### Enable some legacy SWIG behaviors, in newer CMAKEs
if (POLICY CMP0078)
	cmake_policy(SET CMP0078 OLD)
endif()
if (POLICY CMP0086)
	cmake_policy(SET CMP0086 OLD)
endif()

FIND_PACKAGE(PythonLibs 3)
FIND_PACKAGE(PythonInterp 3)
if (PYTHONLIBS_FOUND AND PYTHONINTERP_FOUND)

	### Include Python header files
	INCLUDE_DIRECTORIES(${PYTHON_INCLUDE_PATH})
	INCLUDE_DIRECTORIES(${CMAKE_CURRENT_SOURCE_DIR})

	### Enable C++ support in SWIG
	set_property(SOURCE openshot.i PROPERTY CPLUSPLUS ON)
	set_property(SOURCE openshot.i PROPERTY SWIG_MODULE_NAME openshot)
	SET(CMAKE_SWIG_FLAGS "")

	### Add the SWIG interface file (which defines all the SWIG methods)
	if (CMAKE_VERSION VERSION_LESS 3.8.0)
		swig_add_module(pyopenshot python openshot.i)
	else()
		swig_add_library(pyopenshot LANGUAGE python SOURCES openshot.i)
	endif()

	### Set output name of target
	set_target_properties(${SWIG_MODULE_pyopenshot_REAL_NAME} PROPERTIES
	                      PREFIX "_" OUTPUT_NAME "openshot")

	### Link the new python wrapper library with libopenshot
	target_link_libraries(${SWIG_MODULE_pyopenshot_REAL_NAME}
	                      ${PYTHON_LIBRARIES} openshot)

<<<<<<< HEAD
	### FIND THE PYTHON INTERPRETER (AND THE SITE PACKAGES FOLDER)
	if (UNIX AND NOT APPLE)
		### Special-case for Debian's crazy, by checking to see if pybuild
		### is available. We don't use it, except as a canary in a coal mine
		find_program(PYBUILD_EXECUTABLE pybuild
		             DOC "Path to Debian's pybuild utility")
		if (PYBUILD_EXECUTABLE)
			# We're on a Debian derivative, fall back to old path detection
			set(py_detection "import site; print(site.getsitepackages()[0])")
			set(PY_INSTALL_PREFIX "/usr/local") # An assumption (bad one?)
		else()
			# Use distutils to detect install path
			set (py_detection "\
from distutils.sysconfig import get_python_lib; \
print( get_python_lib( plat_specific=True, prefix='${CMAKE_INSTALL_PREFIX}' ) )")
			set(PY_INSTALL_PREFIX ${CMAKE_INSTALL_PREFIX})
		endif()
	endif()
=======
    ### Check if the following Debian-friendly python module path exists
	SET(PYTHON_MODULE_PATH "${CMAKE_INSTALL_PREFIX}/lib/python${PYTHON_VERSION_MAJOR}.${PYTHON_VERSION_MINOR}/site-packages")
	if (NOT EXISTS ${PYTHON_MODULE_PATH})
>>>>>>> 8fb72aae

		### Check if another Debian-friendly python module path exists
		SET(PYTHON_MODULE_PATH "${CMAKE_INSTALL_PREFIX}/lib/python${PYTHON_VERSION_MAJOR}.${PYTHON_VERSION_MINOR}/dist-packages")
		if (NOT EXISTS ${PYTHON_MODULE_PATH})

<<<<<<< HEAD
		GET_FILENAME_COMPONENT(_ABS_PYTHON_MODULE_PATH
		                       "${_ABS_PYTHON_MODULE_PATH}" ABSOLUTE)
		FILE(RELATIVE_PATH _REL_PYTHON_MODULE_PATH
		${PY_INSTALL_PREFIX} ${_ABS_PYTHON_MODULE_PATH})
		SET(PYTHON_MODULE_PATH ${_REL_PYTHON_MODULE_PATH}
		    CACHE PATH "Install path for Python modules (relative to prefix)")
	endif()
=======
			### Calculate the python module path (using distutils)
			execute_process ( COMMAND ${PYTHON_EXECUTABLE} -c "\
from distutils.sysconfig import get_python_lib; \
print( get_python_lib( plat_specific=True, prefix='${CMAKE_INSTALL_PREFIX}' ) )"
				OUTPUT_VARIABLE _ABS_PYTHON_MODULE_PATH
				OUTPUT_STRIP_TRAILING_WHITESPACE )
>>>>>>> 8fb72aae

			GET_FILENAME_COMPONENT(_ABS_PYTHON_MODULE_PATH
					"${_ABS_PYTHON_MODULE_PATH}" ABSOLUTE)
			FILE(RELATIVE_PATH _REL_PYTHON_MODULE_PATH
					${CMAKE_INSTALL_PREFIX} ${_ABS_PYTHON_MODULE_PATH})
			SET(PYTHON_MODULE_PATH ${_ABS_PYTHON_MODULE_PATH})
		endif()
	endif()
	message("PYTHON_MODULE_PATH: ${PYTHON_MODULE_PATH}")

	############### INSTALL HEADERS & LIBRARY ################
	### Install Python bindings
	INSTALL(TARGETS ${SWIG_MODULE_pyopenshot_REAL_NAME}
	        LIBRARY DESTINATION ${PYTHON_MODULE_PATH} )
	INSTALL(FILES ${CMAKE_CURRENT_BINARY_DIR}/openshot.py
	        DESTINATION ${PYTHON_MODULE_PATH} )

endif ()<|MERGE_RESOLUTION|>--- conflicted
+++ resolved
@@ -65,7 +65,6 @@
 	target_link_libraries(${SWIG_MODULE_pyopenshot_REAL_NAME}
 	                      ${PYTHON_LIBRARIES} openshot)
 
-<<<<<<< HEAD
 	### FIND THE PYTHON INTERPRETER (AND THE SITE PACKAGES FOLDER)
 	if (UNIX AND NOT APPLE)
 		### Special-case for Debian's crazy, by checking to see if pybuild
@@ -84,32 +83,13 @@
 			set(PY_INSTALL_PREFIX ${CMAKE_INSTALL_PREFIX})
 		endif()
 	endif()
-=======
-    ### Check if the following Debian-friendly python module path exists
-	SET(PYTHON_MODULE_PATH "${CMAKE_INSTALL_PREFIX}/lib/python${PYTHON_VERSION_MAJOR}.${PYTHON_VERSION_MINOR}/site-packages")
-	if (NOT EXISTS ${PYTHON_MODULE_PATH})
->>>>>>> 8fb72aae
 
-		### Check if another Debian-friendly python module path exists
-		SET(PYTHON_MODULE_PATH "${CMAKE_INSTALL_PREFIX}/lib/python${PYTHON_VERSION_MAJOR}.${PYTHON_VERSION_MINOR}/dist-packages")
-		if (NOT EXISTS ${PYTHON_MODULE_PATH})
-
-<<<<<<< HEAD
-		GET_FILENAME_COMPONENT(_ABS_PYTHON_MODULE_PATH
-		                       "${_ABS_PYTHON_MODULE_PATH}" ABSOLUTE)
-		FILE(RELATIVE_PATH _REL_PYTHON_MODULE_PATH
-		${PY_INSTALL_PREFIX} ${_ABS_PYTHON_MODULE_PATH})
-		SET(PYTHON_MODULE_PATH ${_REL_PYTHON_MODULE_PATH}
-		    CACHE PATH "Install path for Python modules (relative to prefix)")
-	endif()
-=======
-			### Calculate the python module path (using distutils)
+  ### Calculate the python module path (using distutils)
 			execute_process ( COMMAND ${PYTHON_EXECUTABLE} -c "\
 from distutils.sysconfig import get_python_lib; \
 print( get_python_lib( plat_specific=True, prefix='${CMAKE_INSTALL_PREFIX}' ) )"
 				OUTPUT_VARIABLE _ABS_PYTHON_MODULE_PATH
 				OUTPUT_STRIP_TRAILING_WHITESPACE )
->>>>>>> 8fb72aae
 
 			GET_FILENAME_COMPONENT(_ABS_PYTHON_MODULE_PATH
 					"${_ABS_PYTHON_MODULE_PATH}" ABSOLUTE)
