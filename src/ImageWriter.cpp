--- conflicted
+++ resolved
@@ -35,11 +35,8 @@
 #ifdef USE_IMAGEMAGICK
 
 #include "ImageWriter.h"
-<<<<<<< HEAD
 #include "ZmqLogger.h"
-=======
 #include "Exceptions.h"
->>>>>>> dd2735e2
 
 using namespace openshot;
 
