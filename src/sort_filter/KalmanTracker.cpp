<<<<<<< HEAD
///////////////////////////////////////////////////////////////////////////////
// KalmanTracker.cpp: KalmanTracker Class Implementation Declaration

#include "KalmanTracker.h"
#include <ctime>

using namespace std;
using namespace cv;

// initialize Kalman filter
void KalmanTracker::init_kf(
	StateType stateMat)
{
	int stateNum = 7;
	int measureNum = 4;
	kf = KalmanFilter(stateNum, measureNum, 0);

	measurement = Mat::zeros(measureNum, 1, CV_32F);

	kf.transitionMatrix = (Mat_<float>(7, 7) << 1, 0, 0, 0, 1, 0, 0,

						   0, 1, 0, 0, 0, 1, 0,
						   0, 0, 1, 0, 0, 0, 1,
						   0, 0, 0, 1, 0, 0, 0,
						   0, 0, 0, 0, 1, 0, 0,
						   0, 0, 0, 0, 0, 1, 0,
						   0, 0, 0, 0, 0, 0, 1);

	setIdentity(kf.measurementMatrix);
	setIdentity(kf.processNoiseCov, Scalar::all(1e-1));
	setIdentity(kf.measurementNoiseCov, Scalar::all(1e-4));
	setIdentity(kf.errorCovPost, Scalar::all(1e-2));

	// initialize state vector with bounding box in [cx,cy,s,r] style
	kf.statePost.at<float>(0, 0) = stateMat.x + stateMat.width / 2;
	kf.statePost.at<float>(1, 0) = stateMat.y + stateMat.height / 2;
	kf.statePost.at<float>(2, 0) = stateMat.area();
	kf.statePost.at<float>(3, 0) = stateMat.width / stateMat.height;
}

// Predict the estimated bounding box.
StateType KalmanTracker::predict()
{
	// predict
	Mat p = kf.predict();
	m_age += 1;

	if (m_time_since_update > 0)
		m_hit_streak = 0;
	m_time_since_update += 1;

	StateType predictBox = get_rect_xysr(p.at<float>(0, 0), p.at<float>(1, 0), p.at<float>(2, 0), p.at<float>(3, 0));

	m_history.push_back(predictBox);
	return m_history.back();
}

StateType KalmanTracker::predict2()
{
	// predict
	Mat p = kf.predict();

	StateType predictBox = get_rect_xysr(p.at<float>(0, 0), p.at<float>(1, 0), p.at<float>(2, 0), p.at<float>(3, 0));

	return predictBox;
}

// Update the state vector with observed bounding box.
void KalmanTracker::update(
	StateType stateMat)
{
	m_time_since_update = 0;
	m_history.clear();
	m_hits += 1;
	m_hit_streak += 1;

	// measurement
	measurement.at<float>(0, 0) = stateMat.x + stateMat.width / 2;
	measurement.at<float>(1, 0) = stateMat.y + stateMat.height / 2;
	measurement.at<float>(2, 0) = stateMat.area();
	measurement.at<float>(3, 0) = stateMat.width / stateMat.height;

	// update
	kf.correct(measurement);
	// time_t now = time(0);
	// convert now to string form

	// detect_times.push_back(dt);
}

// Return the current state vector
StateType KalmanTracker::get_state()
{
	Mat s = kf.statePost;
	return get_rect_xysr(s.at<float>(0, 0), s.at<float>(1, 0), s.at<float>(2, 0), s.at<float>(3, 0));
}

// Convert bounding box from [cx,cy,s,r] to [x,y,w,h] style.
StateType KalmanTracker::get_rect_xysr(
	float cx,
	float cy,
	float s,
	float r)
{
	float w = sqrt(s * r);
	float h = s / w;
	float x = (cx - w / 2);
	float y = (cy - h / 2);

	if (x < 0 && cx > 0)
		x = 0;
	if (y < 0 && cy > 0)
		y = 0;

	return StateType(x, y, w, h);
}
=======
///////////////////////////////////////////////////////////////////////////////
// KalmanTracker.cpp: KalmanTracker Class Implementation Declaration

#include "KalmanTracker.h"
#include <ctime>

using namespace std;
using namespace cv;

int KalmanTracker::kf_count = 0;

// initialize Kalman filter
void KalmanTracker::init_kf(
	StateType stateMat)
{
	int stateNum = 7;
	int measureNum = 4;
	kf = KalmanFilter(stateNum, measureNum, 0);

	measurement = Mat::zeros(measureNum, 1, CV_32F);

	kf.transitionMatrix = (Mat_<float>(7, 7) << 1, 0, 0, 0, 1, 0, 0,

						   0, 1, 0, 0, 0, 1, 0,
						   0, 0, 1, 0, 0, 0, 1,
						   0, 0, 0, 1, 0, 0, 0,
						   0, 0, 0, 0, 1, 0, 0,
						   0, 0, 0, 0, 0, 1, 0,
						   0, 0, 0, 0, 0, 0, 1);

	setIdentity(kf.measurementMatrix);
	setIdentity(kf.processNoiseCov, Scalar::all(1e-1));
	setIdentity(kf.measurementNoiseCov, Scalar::all(1e-4));
	setIdentity(kf.errorCovPost, Scalar::all(1e-2));

	// initialize state vector with bounding box in [cx,cy,s,r] style
	kf.statePost.at<float>(0, 0) = stateMat.x + stateMat.width / 2;
	kf.statePost.at<float>(1, 0) = stateMat.y + stateMat.height / 2;
	kf.statePost.at<float>(2, 0) = stateMat.area();
	kf.statePost.at<float>(3, 0) = stateMat.width / stateMat.height;
}

// Predict the estimated bounding box.
StateType KalmanTracker::predict()
{
	// predict
	Mat p = kf.predict();
	m_age += 1;

	if (m_time_since_update > 0)
		m_hit_streak = 0;
	m_time_since_update += 1;

	StateType predictBox = get_rect_xysr(p.at<float>(0, 0), p.at<float>(1, 0), p.at<float>(2, 0), p.at<float>(3, 0));

	m_history.push_back(predictBox);
	return m_history.back();
}

StateType KalmanTracker::predict2()
{
	// predict
	Mat p = kf.predict();

	StateType predictBox = get_rect_xysr(p.at<float>(0, 0), p.at<float>(1, 0), p.at<float>(2, 0), p.at<float>(3, 0));

	return predictBox;
}

// Update the state vector with observed bounding box.
void KalmanTracker::update(
	StateType stateMat)
{
	m_time_since_update = 0;
	m_history.clear();
	m_hits += 1;
	m_hit_streak += 1;

	// measurement
	measurement.at<float>(0, 0) = stateMat.x + stateMat.width / 2;
	measurement.at<float>(1, 0) = stateMat.y + stateMat.height / 2;
	measurement.at<float>(2, 0) = stateMat.area();
	measurement.at<float>(3, 0) = stateMat.width / stateMat.height;

	// update
	kf.correct(measurement);
	// time_t now = time(0);
	// convert now to string form

	// detect_times.push_back(dt);
}

// Return the current state vector
StateType KalmanTracker::get_state()
{
	Mat s = kf.statePost;
	return get_rect_xysr(s.at<float>(0, 0), s.at<float>(1, 0), s.at<float>(2, 0), s.at<float>(3, 0));
}

// Convert bounding box from [cx,cy,s,r] to [x,y,w,h] style.
StateType KalmanTracker::get_rect_xysr(
	float cx,
	float cy,
	float s,
	float r)
{
	float w = sqrt(s * r);
	float h = s / w;
	float x = (cx - w / 2);
	float y = (cy - h / 2);

	if (x < 0 && cx > 0)
		x = 0;
	if (y < 0 && cy > 0)
		y = 0;

	return StateType(x, y, w, h);
}
>>>>>>> fbc8a9b4
<|MERGE_RESOLUTION|>--- conflicted
+++ resolved
@@ -1,4 +1,3 @@
-<<<<<<< HEAD
 ///////////////////////////////////////////////////////////////////////////////
 // KalmanTracker.cpp: KalmanTracker Class Implementation Declaration
 
@@ -114,124 +113,4 @@
 		y = 0;
 
 	return StateType(x, y, w, h);
-}
-=======
-///////////////////////////////////////////////////////////////////////////////
-// KalmanTracker.cpp: KalmanTracker Class Implementation Declaration
-
-#include "KalmanTracker.h"
-#include <ctime>
-
-using namespace std;
-using namespace cv;
-
-int KalmanTracker::kf_count = 0;
-
-// initialize Kalman filter
-void KalmanTracker::init_kf(
-	StateType stateMat)
-{
-	int stateNum = 7;
-	int measureNum = 4;
-	kf = KalmanFilter(stateNum, measureNum, 0);
-
-	measurement = Mat::zeros(measureNum, 1, CV_32F);
-
-	kf.transitionMatrix = (Mat_<float>(7, 7) << 1, 0, 0, 0, 1, 0, 0,
-
-						   0, 1, 0, 0, 0, 1, 0,
-						   0, 0, 1, 0, 0, 0, 1,
-						   0, 0, 0, 1, 0, 0, 0,
-						   0, 0, 0, 0, 1, 0, 0,
-						   0, 0, 0, 0, 0, 1, 0,
-						   0, 0, 0, 0, 0, 0, 1);
-
-	setIdentity(kf.measurementMatrix);
-	setIdentity(kf.processNoiseCov, Scalar::all(1e-1));
-	setIdentity(kf.measurementNoiseCov, Scalar::all(1e-4));
-	setIdentity(kf.errorCovPost, Scalar::all(1e-2));
-
-	// initialize state vector with bounding box in [cx,cy,s,r] style
-	kf.statePost.at<float>(0, 0) = stateMat.x + stateMat.width / 2;
-	kf.statePost.at<float>(1, 0) = stateMat.y + stateMat.height / 2;
-	kf.statePost.at<float>(2, 0) = stateMat.area();
-	kf.statePost.at<float>(3, 0) = stateMat.width / stateMat.height;
-}
-
-// Predict the estimated bounding box.
-StateType KalmanTracker::predict()
-{
-	// predict
-	Mat p = kf.predict();
-	m_age += 1;
-
-	if (m_time_since_update > 0)
-		m_hit_streak = 0;
-	m_time_since_update += 1;
-
-	StateType predictBox = get_rect_xysr(p.at<float>(0, 0), p.at<float>(1, 0), p.at<float>(2, 0), p.at<float>(3, 0));
-
-	m_history.push_back(predictBox);
-	return m_history.back();
-}
-
-StateType KalmanTracker::predict2()
-{
-	// predict
-	Mat p = kf.predict();
-
-	StateType predictBox = get_rect_xysr(p.at<float>(0, 0), p.at<float>(1, 0), p.at<float>(2, 0), p.at<float>(3, 0));
-
-	return predictBox;
-}
-
-// Update the state vector with observed bounding box.
-void KalmanTracker::update(
-	StateType stateMat)
-{
-	m_time_since_update = 0;
-	m_history.clear();
-	m_hits += 1;
-	m_hit_streak += 1;
-
-	// measurement
-	measurement.at<float>(0, 0) = stateMat.x + stateMat.width / 2;
-	measurement.at<float>(1, 0) = stateMat.y + stateMat.height / 2;
-	measurement.at<float>(2, 0) = stateMat.area();
-	measurement.at<float>(3, 0) = stateMat.width / stateMat.height;
-
-	// update
-	kf.correct(measurement);
-	// time_t now = time(0);
-	// convert now to string form
-
-	// detect_times.push_back(dt);
-}
-
-// Return the current state vector
-StateType KalmanTracker::get_state()
-{
-	Mat s = kf.statePost;
-	return get_rect_xysr(s.at<float>(0, 0), s.at<float>(1, 0), s.at<float>(2, 0), s.at<float>(3, 0));
-}
-
-// Convert bounding box from [cx,cy,s,r] to [x,y,w,h] style.
-StateType KalmanTracker::get_rect_xysr(
-	float cx,
-	float cy,
-	float s,
-	float r)
-{
-	float w = sqrt(s * r);
-	float h = s / w;
-	float x = (cx - w / 2);
-	float y = (cy - h / 2);
-
-	if (x < 0 && cx > 0)
-		x = 0;
-	if (y < 0 && cy > 0)
-		y = 0;
-
-	return StateType(x, y, w, h);
-}
->>>>>>> fbc8a9b4
+}