--- conflicted
+++ resolved
@@ -1,4 +1,3 @@
-<<<<<<< HEAD
 #include "sort.hpp"
 
 using namespace std;
@@ -209,217 +208,4 @@
 		}
 		i++;
 	}
-}
-=======
-#include "sort.hpp"
-
-using namespace std;
-
-// Constructor
-SortTracker::SortTracker(int max_age, int min_hits)
-{
-	_min_hits = min_hits;
-	_max_age = max_age;
-	alive_tracker = true;
-}
-
-// Computes IOU between two bounding boxes
-double SortTracker::GetIOU(cv::Rect_<float> bb_test, cv::Rect_<float> bb_gt)
-{
-	float in = (bb_test & bb_gt).area();
-	float un = bb_test.area() + bb_gt.area() - in;
-
-	if (un < DBL_EPSILON)
-		return 0;
-
-	return (double)(in / un);
-}
-
-// Computes centroid distance between two bounding boxes
-double SortTracker::GetCentroidsDistance(
-	cv::Rect_<float> bb_test,
-	cv::Rect_<float> bb_gt)
-{
-	float bb_test_centroid_x = (bb_test.x + bb_test.width / 2);
-	float bb_test_centroid_y = (bb_test.y + bb_test.height / 2);
-
-	float bb_gt_centroid_x = (bb_gt.x + bb_gt.width / 2);
-	float bb_gt_centroid_y = (bb_gt.y + bb_gt.height / 2);
-
-	double distance = (double)sqrt(pow(bb_gt_centroid_x - bb_test_centroid_x, 2) + pow(bb_gt_centroid_y - bb_test_centroid_y, 2));
-
-	return distance;
-}
-
-void SortTracker::update(vector<cv::Rect> detections_cv, int frame_count, double image_diagonal, std::vector<float> confidences, std::vector<int> classIds)
-{
-	vector<TrackingBox> detections;
-	if (trackers.size() == 0) // the first frame met
-	{
-		alive_tracker = false;
-		// initialize kalman trackers using first detections.
-		for (unsigned int i = 0; i < detections_cv.size(); i++)
-		{
-			TrackingBox tb;
-
-			tb.box = cv::Rect_<float>(detections_cv[i]);
-			tb.classId = classIds[i];
-			tb.confidence = confidences[i];
-			detections.push_back(tb);
-
-			KalmanTracker trk = KalmanTracker(detections[i].box, detections[i].confidence, detections[i].classId);
-			trackers.push_back(trk);
-		}
-		return;
-	}
-	else
-	{
-		for (unsigned int i = 0; i < detections_cv.size(); i++)
-		{
-			TrackingBox tb;
-			tb.box = cv::Rect_<float>(detections_cv[i]);
-			tb.classId = classIds[i];
-			tb.confidence = confidences[i];
-			detections.push_back(tb);
-		}
-		for (auto it = frameTrackingResult.begin(); it != frameTrackingResult.end(); it++)
-		{
-			int frame_age = frame_count - it->frame;
-			if (frame_age >= _max_age || frame_age < 0)
-			{
-				dead_trackers_id.push_back(it->id);
-			}
-		}
-	}
-
-	///////////////////////////////////////
-	// 3.1. get predicted locations from existing trackers.
-	predictedBoxes.clear();
-	for (unsigned int i = 0; i < trackers.size();)
-	{
-		cv::Rect_<float> pBox = trackers[i].predict();
-		if (pBox.x >= 0 && pBox.y >= 0)
-		{
-			predictedBoxes.push_back(pBox);
-			i++;
-			continue;
-		}
-		trackers.erase(trackers.begin() + i);
-	}
-
-	trkNum = predictedBoxes.size();
-	detNum = detections.size();
-
-	centroid_dist_matrix.clear();
-	centroid_dist_matrix.resize(trkNum, vector<double>(detNum, 0));
-
-	for (unsigned int i = 0; i < trkNum; i++) // compute iou matrix as a distance matrix
-	{
-		for (unsigned int j = 0; j < detNum; j++)
-		{
-			// use 1-iou because the hungarian algorithm computes a minimum-cost assignment.
-			double distance = SortTracker::GetCentroidsDistance(predictedBoxes[i], detections[j].box) / image_diagonal;
-			centroid_dist_matrix[i][j] = distance;
-		}
-	}
-
-	HungarianAlgorithm HungAlgo;
-	assignment.clear();
-	HungAlgo.Solve(centroid_dist_matrix, assignment);
-	// find matches, unmatched_detections and unmatched_predictions
-	unmatchedTrajectories.clear();
-	unmatchedDetections.clear();
-	allItems.clear();
-	matchedItems.clear();
-
-	if (detNum > trkNum) //	there are unmatched detections
-	{
-		for (unsigned int n = 0; n < detNum; n++)
-			allItems.insert(n);
-
-		for (unsigned int i = 0; i < trkNum; ++i)
-			matchedItems.insert(assignment[i]);
-
-		set_difference(allItems.begin(), allItems.end(),
-					   matchedItems.begin(), matchedItems.end(),
-					   insert_iterator<set<int>>(unmatchedDetections, unmatchedDetections.begin()));
-	}
-	else if (detNum < trkNum) // there are unmatched trajectory/predictions
-	{
-		for (unsigned int i = 0; i < trkNum; ++i)
-			if (assignment[i] == -1) // unassigned label will be set as -1 in the assignment algorithm
-				unmatchedTrajectories.insert(i);
-	}
-	else
-		;
-
-	// filter out matched with low IOU
-	matchedPairs.clear();
-	for (unsigned int i = 0; i < trkNum; ++i)
-	{
-		if (assignment[i] == -1) // pass over invalid values
-			continue;
-		if (centroid_dist_matrix[i][assignment[i]] > max_centroid_dist_norm)
-		{
-			unmatchedTrajectories.insert(i);
-			unmatchedDetections.insert(assignment[i]);
-		}
-		else
-			matchedPairs.push_back(cv::Point(i, assignment[i]));
-	}
-
-	for (unsigned int i = 0; i < matchedPairs.size(); i++)
-	{
-		int trkIdx = matchedPairs[i].x;
-		int detIdx = matchedPairs[i].y;
-		trackers[trkIdx].update(detections[detIdx].box);
-		trackers[trkIdx].classId = detections[detIdx].classId;
-		trackers[trkIdx].confidence = detections[detIdx].confidence;
-	}
-
-	// create and initialise new trackers for unmatched detections
-	for (auto umd : unmatchedDetections)
-	{
-		KalmanTracker tracker = KalmanTracker(detections[umd].box, detections[umd].confidence, detections[umd].classId);
-		trackers.push_back(tracker);
-	}
-
-	for (auto it2 = dead_trackers_id.begin(); it2 != dead_trackers_id.end(); it2++)
-	{
-		for (unsigned int i = 0; i < trackers.size();)
-		{
-			if (trackers[i].m_id == (*it2))
-			{
-				trackers.erase(trackers.begin() + i);
-				continue;
-			}
-			i++;
-		}
-	}
-
-	// get trackers' output
-	frameTrackingResult.clear();
-	for (unsigned int i = 0; i < trackers.size();)
-	{
-		if ((trackers[i].m_time_since_update < 1 && trackers[i].m_hit_streak >= _min_hits) || frame_count <= _min_hits)
-		{
-			alive_tracker = true;
-			TrackingBox res;
-			res.box = trackers[i].get_state();
-			res.id = trackers[i].m_id;
-			res.frame = frame_count;
-			res.classId = trackers[i].classId;
-			res.confidence = trackers[i].confidence;
-			frameTrackingResult.push_back(res);
-		}
-
-		// remove dead tracklet
-		if (trackers[i].m_time_since_update >= _max_age)
-		{
-			trackers.erase(trackers.begin() + i);
-			continue;
-		}
-		i++;
-	}
-}
->>>>>>> fbc8a9b4
+}