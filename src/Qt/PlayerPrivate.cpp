/**
 * @file
 * @brief Source file for PlayerPrivate class
 * @author Duzy Chan <code@duzy.info>
 * @author Jonathan Thomas <jonathan@openshot.org>
 *
 * @ref License
 */

// Copyright (c) 2008-2019 OpenShot Studios, LLC
//
// SPDX-License-Identifier: LGPL-3.0-or-later

#include "PlayerPrivate.h"
#include "Exceptions.h"
#include "ZmqLogger.h"

#include <queue>
#include <thread>    // for std::this_thread::sleep_for
#include <chrono>    // for std::chrono milliseconds, high_resolution_clock

#include <fstream>
#include <cstring>
#include <sstream>
#include <ctime>

namespace openshot
{
    int close_to_sync = 5;
    // Constructor
    PlayerPrivate::PlayerPrivate(openshot::RendererBase *rb)
    : renderer(rb), Thread("player"), video_position(1), audio_position(0)
    , audioPlayback(new openshot::AudioPlaybackThread())
    , videoPlayback(new openshot::VideoPlaybackThread(rb))
    , videoCache(new openshot::VideoCacheThread())
    , speed(1), reader(NULL), last_video_position(1), max_sleep_ms(125000)
    { }

    // Destructor
    PlayerPrivate::~PlayerPrivate()
    {
        stopPlayback();
        delete audioPlayback;
        delete videoCache;
        delete videoPlayback;
    }

    // Start thread
    void PlayerPrivate::run()
    {
        // bail if no reader set
        if (!reader)
            return;

        // Start the threads
        if (reader->info.has_audio)
            audioPlayback->startThread(8);
        if (reader->info.has_video) {
            videoCache->startThread(2);
            videoPlayback->startThread(4);
        }

        using std::chrono::duration_cast;

        // Types for storing time durations in whole and fractional microseconds
        using micro_sec = std::chrono::microseconds;
        using double_micro_sec = std::chrono::duration<double, micro_sec::period>;
        auto sleep_adjustment = double_micro_sec(0.0);
        std::deque<int64_t> video_diff_history;

        // Init sleep adjustment code
        float average_video_diff = 0;       ///< Average number of frames difference between audio and video thread
        bool enable_adjustment = false;     ///< Toggle de-sync adjustments ON & OFF (i.e. only adjust when needed)
        float video_diff_threshold = 1.0;   ///< Number of frames difference to trigger an adjustment

<<<<<<< HEAD
        // DEBUG
        std::cout << "average_video_diff\tsleep_adjustment\tsleep_time" << std::endl;
=======
        std::ofstream data_file;
        time_t now = time(0);
        std::tm *t = std::localtime(&now);
        std::stringstream file_name;
        file_name << "Timing_data " << t->tm_hour << " "
                  << t->tm_min << " " << t->tm_sec << ".csv";
        data_file.open(file_name.str());
        data_file << "Jonathan's code" << std::endl;
        data_file << "video_position, audio_position, video_frame_diff, avg_error" << std::endl;
        t = NULL;
        delete t;

>>>>>>> a42f82b7

        while (!threadShouldExit()) {
            // Get the start time (to track how long a frame takes to render)
            const auto time1 = std::chrono::high_resolution_clock::now();

            // Calculate on-screen time for a single frame in microseconds
            const auto frame_duration = double_micro_sec(1000000.0 / reader->info.fps.ToDouble());
            const auto max_sleep = frame_duration * 4; ///< Don't sleep longer than X times a frame duration
            const auto sleep_adjustment_increment = frame_duration / 10000; ///< Tiny fraction of frame duration

            // Adjust size used in averaging desync calculation
            auto history_size = reader->info.fps.ToInt(); ///< How many values should we average together (i.e. use FPS)

            // Get the current video frame (if it's different)
            frame = getFrame();

            // Experimental Pausing Code (if frame has not changed)
            if ((speed == 0 && video_position == last_video_position) || (video_position > reader->info.video_length))
            {
                speed = 0;
                // Clear sleep adjustments & average diff
                sleep_adjustment = double_micro_sec(0.0);
                average_video_diff = 0.0;
                video_diff_history.clear();
                // Sleep for 1 frame
                std::this_thread::sleep_for(frame_duration);
                continue;
            }

            // Set the video frame on the video thread and render frame
            videoPlayback->frame = frame;
            videoPlayback->render.signal();

            // Keep track of the last displayed frame
            last_video_position = video_position;

            // How many frames ahead or behind is the video thread?
            // Only calculate this if a reader contains both an audio and video thread
            int64_t video_frame_diff = 0;
            if (reader->info.has_audio && reader->info.has_video) {
                audio_position = audioPlayback->getCurrentFramePosition();
                video_frame_diff = video_position - audio_position;
                // Seek to audio frame again (since we are not in normal speed, and not paused)
                if (speed != 1) {
                    audioPlayback->Seek(video_position);
                }
                data_file << video_position << "," << audio_position << "," << video_frame_diff << "," << average_video_diff << std::endl;
            }

            // Add video diff to history (for averaging sync delays over time)
            video_diff_history.push_front(video_frame_diff);
            if (video_diff_history.size() > history_size) {
                // Remove oldest element (keep queue frozen with only most recent diffs)
                video_diff_history.pop_back();
                // Loop through recent video diff values
                int64_t diff_sum = 0;
                for(auto it=video_diff_history.begin(); it!=video_diff_history.end();++it) {
                    diff_sum += *it;
                }
                // Calculate average video diff (to be used for syncing video to audio)
                average_video_diff = float(diff_sum) / history_size;
            }

            // Should we enable the adjustment? (i.e. too much desync)
            if (!enable_adjustment && fabs(average_video_diff) > video_diff_threshold) {
                enable_adjustment = true;
            } else if (enable_adjustment && fabs(average_video_diff) > 0.0 && fabs(average_video_diff) < 0.25) {
                // Close to zero, stop adjusting
                enable_adjustment = false;
            }

            // Calculate sync adjustment (if adjustment is triggered)
            if (enable_adjustment) {
                if (average_video_diff < 0.0) {
                    // We need to slowly decrease the sleep
                    sleep_adjustment -= sleep_adjustment_increment;
                } else if (video_frame_diff > 0.0) {
                    // We need to slowly increase the sleep
                    sleep_adjustment += sleep_adjustment_increment;
                }
            }

            // Get the end time (to track how long a frame takes to render)
            const auto time2 = std::chrono::high_resolution_clock::now();

            // Determine how many microseconds it took to render the frame
            const auto render_time = double_micro_sec(time2 - time1);

            // Calculate the amount of time to sleep (by subtracting the render time)
            auto sleep_time = duration_cast<micro_sec>(frame_duration - render_time + sleep_adjustment);

            // DEBUG
            std::cout << average_video_diff << "\t" << sleep_adjustment.count() << "\t" << sleep_time.count() << std::endl;

            // Sleep if sleep_time is greater than zero after correction
            // (leaving the video frame on the screen for the correct amount of time)
            if (sleep_time > sleep_time.zero() ) {
                if (sleep_time < max_sleep) {
                    std::this_thread::sleep_for(sleep_time);
                } else {
                    std::this_thread::sleep_for(max_sleep);
                }
            }
        }
        data_file.close();
    }

    // Get the next displayed frame (based on speed and direction)
    std::shared_ptr<openshot::Frame> PlayerPrivate::getFrame()
    {
    try {
        // Get the next frame (based on speed)
        if (video_position + speed >= 1 && video_position + speed <= reader->info.video_length)
            video_position = video_position + speed;

        if (frame && frame->number == video_position && video_position == last_video_position) {
            // return cached frame
            return frame;
        }
        else
        {
            // Update cache on which frame was retrieved
            videoCache->Seek(video_position);

            // return frame from reader
            return reader->GetFrame(video_position);
        }

    } catch (const ReaderClosed & e) {
        // ...
    } catch (const OutOfBoundsFrame & e) {
        // ...
    }
    return std::shared_ptr<openshot::Frame>();
    }

    // Start video/audio playback
    bool PlayerPrivate::startPlayback()
    {
        if (video_position < 0) return false;

        stopPlayback();
        startThread(1);
        return true;
    }

    // Stop video/audio playback
    void PlayerPrivate::stopPlayback()
    {
        if (audioPlayback->isThreadRunning() && reader->info.has_audio) audioPlayback->stopThread(max_sleep_ms);
        if (videoCache->isThreadRunning() && reader->info.has_video) videoCache->stopThread(max_sleep_ms);
        if (videoPlayback->isThreadRunning() && reader->info.has_video) videoPlayback->stopThread(max_sleep_ms);
        if (isThreadRunning()) stopThread(max_sleep_ms);
    }

}<|MERGE_RESOLUTION|>--- conflicted
+++ resolved
@@ -18,11 +18,6 @@
 #include <queue>
 #include <thread>    // for std::this_thread::sleep_for
 #include <chrono>    // for std::chrono milliseconds, high_resolution_clock
-
-#include <fstream>
-#include <cstring>
-#include <sstream>
-#include <ctime>
 
 namespace openshot
 {
@@ -73,23 +68,8 @@
         bool enable_adjustment = false;     ///< Toggle de-sync adjustments ON & OFF (i.e. only adjust when needed)
         float video_diff_threshold = 1.0;   ///< Number of frames difference to trigger an adjustment
 
-<<<<<<< HEAD
         // DEBUG
         std::cout << "average_video_diff\tsleep_adjustment\tsleep_time" << std::endl;
-=======
-        std::ofstream data_file;
-        time_t now = time(0);
-        std::tm *t = std::localtime(&now);
-        std::stringstream file_name;
-        file_name << "Timing_data " << t->tm_hour << " "
-                  << t->tm_min << " " << t->tm_sec << ".csv";
-        data_file.open(file_name.str());
-        data_file << "Jonathan's code" << std::endl;
-        data_file << "video_position, audio_position, video_frame_diff, avg_error" << std::endl;
-        t = NULL;
-        delete t;
-
->>>>>>> a42f82b7
 
         while (!threadShouldExit()) {
             // Get the start time (to track how long a frame takes to render)
@@ -136,7 +116,6 @@
                 if (speed != 1) {
                     audioPlayback->Seek(video_position);
                 }
-                data_file << video_position << "," << audio_position << "," << video_frame_diff << "," << average_video_diff << std::endl;
             }
 
             // Add video diff to history (for averaging sync delays over time)
@@ -181,9 +160,6 @@
             // Calculate the amount of time to sleep (by subtracting the render time)
             auto sleep_time = duration_cast<micro_sec>(frame_duration - render_time + sleep_adjustment);
 
-            // DEBUG
-            std::cout << average_video_diff << "\t" << sleep_adjustment.count() << "\t" << sleep_time.count() << std::endl;
-
             // Sleep if sleep_time is greater than zero after correction
             // (leaving the video frame on the screen for the correct amount of time)
             if (sleep_time > sleep_time.zero() ) {
@@ -194,7 +170,6 @@
                 }
             }
         }
-        data_file.close();
     }
 
     // Get the next displayed frame (based on speed and direction)
