/**
 * @file
 * @brief Source file for AudioReaderSource class
 * @author Jonathan Thomas <jonathan@openshot.org>
 *
 * @ref License
 */

// Copyright (c) 2008-2019 OpenShot Studios, LLC
//
// SPDX-License-Identifier: LGPL-3.0-or-later

#include "AudioReaderSource.h"
#include "Exceptions.h"
#include "Frame.h"
#include "ZmqLogger.h"

using namespace std;
using namespace openshot;

// Constructor that reads samples from a reader
<<<<<<< HEAD
AudioReaderSource::AudioReaderSource(ReaderBase *audio_reader, int64_t starting_frame_number, int buffer_size)
	: reader(audio_reader), frame_number(starting_frame_number),
	  size(buffer_size), position(0), frame_position(0), estimated_frame(0), speed(1) {

	// Initialize an audio buffer (based on reader)
	buffer = new juce::AudioBuffer<float>(reader->info.channels, size);

	// initialize the audio samples to zero (silence)
=======
AudioReaderSource::AudioReaderSource(
    ReaderBase *audio_reader, int64_t starting_frame_number, int buffer_size
) :
    position(0),
    size(buffer_size),
    buffer(new juce::AudioBuffer<float>(audio_reader->info.channels, buffer_size)),
    speed(1),
    reader(audio_reader),
    frame_number(starting_frame_number),
    frame_position(0),
    estimated_frame(0)
{
	// Zero the buffer contents
>>>>>>> 7b19fa21
	buffer->clear();
}

// Destructor
AudioReaderSource::~AudioReaderSource()
{
	delete buffer;
	buffer = NULL;
}

// Get more samples from the reader
void AudioReaderSource::GetMoreSamplesFromReader()
{
	// Determine the amount of samples needed to fill up this buffer
	int amount_needed = position; // replace these used samples
	int amount_remaining = size - amount_needed; // these are unused samples, and need to be carried forward
	if (!frame) {
		// If no frame, load entire buffer
		amount_needed = size;
		amount_remaining = 0;
	}

	// Debug
	ZmqLogger::Instance()->AppendDebugMethod("AudioReaderSource::GetMoreSamplesFromReader", "amount_needed", amount_needed, "amount_remaining", amount_remaining);

	// Init estimated buffer equal to the current frame position (before getting more samples)
	estimated_frame = frame_number;

	// Init new buffer
<<<<<<< HEAD
	auto *new_buffer = new juce::AudioBuffer<float>(reader->info.channels, size);
=======
	juce::AudioBuffer<float> *new_buffer = new juce::AudioSampleBuffer(reader->info.channels, size);
>>>>>>> 7b19fa21
	new_buffer->clear();

	// Move the remaining samples into new buffer (if any)
	if (amount_remaining > 0) {
		for (int channel = 0; channel < buffer->getNumChannels(); channel++)
		    new_buffer->addFrom(channel, 0, *buffer, channel, position, amount_remaining);

		position = amount_remaining;
	} else
		// reset position to 0
		position = 0;

	// Loop through frames until buffer filled
	while (amount_needed > 0 && speed == 1  && frame_number >= 1 && frame_number <= reader->info.video_length) {

		// Get the next frame (if position is zero)
		if (frame_position == 0) {
			try {
				// Get frame object
				frame = reader->GetFrame(frame_number);
				frame_number = frame_number + speed;

			} catch (const ReaderClosed & e) {
			break;
			} catch (const OutOfBoundsFrame & e) {
			break;
			}
		}

		bool frame_completed = false;
		int amount_to_copy = 0;
		if (frame)
			amount_to_copy = frame->GetAudioSamplesCount() - frame_position;
		if (amount_to_copy > amount_needed) {
			// Don't copy too many samples (we don't want to overflow the buffer)
			amount_to_copy = amount_needed;
			amount_needed = 0;
		} else {
			// Not enough to fill the buffer (so use the entire frame)
			amount_needed -= amount_to_copy;
			frame_completed = true;
		}

		// Load all of its samples into the buffer
		if (frame)
			for (int channel = 0; channel < new_buffer->getNumChannels(); channel++)
				new_buffer->addFrom(channel, position, *frame->GetAudioSampleBuffer(), channel, frame_position, amount_to_copy);

		// Adjust remaining samples
		position += amount_to_copy;
		if (frame_completed)
			// Reset frame buffer position (which will load a new frame on the next loop)
			frame_position = 0;
		else
			// Continue tracking the current frame's position
			frame_position += amount_to_copy;
	}

	// Delete old buffer
	buffer->clear();
	delete buffer;

	// Replace buffer and reset position
	buffer = new_buffer;
	position = 0;
}

// Reverse an audio buffer
<<<<<<< HEAD
juce::AudioBuffer<float>* AudioReaderSource::reverse_buffer(juce::AudioBuffer<float>* buffer)
=======
juce::AudioBuffer<float>* AudioReaderSource::reverse_buffer(juce::AudioSampleBuffer* buffer)
>>>>>>> 7b19fa21
{
	int number_of_samples = buffer->getNumSamples();
	int channels = buffer->getNumChannels();

	// Debug
	ZmqLogger::Instance()->AppendDebugMethod("AudioReaderSource::reverse_buffer", "number_of_samples", number_of_samples, "channels", channels);

	// Reverse array (create new buffer to hold the reversed version)
<<<<<<< HEAD
	auto *reversed = new juce::AudioBuffer<float>(channels, number_of_samples);
=======
	juce::AudioBuffer<float> *reversed = new juce::AudioSampleBuffer(channels, number_of_samples);
>>>>>>> 7b19fa21
	reversed->clear();

	for (int channel = 0; channel < channels; channel++)
	{
		int n=0;
		for (int s = number_of_samples - 1; s >= 0; s--, n++)
			reversed->getWritePointer(channel)[n] = buffer->getWritePointer(channel)[s];
	}

	// Copy the samples back to the original array
	buffer->clear();
	// Loop through channels, and get audio samples
	for (int channel = 0; channel < channels; channel++)
		// Get the audio samples for this channel
		buffer->addFrom(channel, 0, reversed->getReadPointer(channel), number_of_samples, 1.0f);

	delete reversed;
	reversed = NULL;

	// return pointer or passed in object (so this method can be chained together)
	return buffer;
}

// Get the next block of audio samples
void AudioReaderSource::getNextAudioBlock(const juce::AudioSourceChannelInfo& info)
{
	int buffer_samples = buffer->getNumSamples();
	int buffer_channels = buffer->getNumChannels();

	if (info.numSamples > 0) {
		int number_to_copy = 0;

		// Do we need more samples?
		if (speed == 1) {
			// Only refill buffers if speed is normal
			if ((reader && reader->IsOpen() && !frame) or
				(reader && reader->IsOpen() && buffer_samples - position < info.numSamples))
				// Refill buffer from reader
				GetMoreSamplesFromReader();
		} else {
			// Fill buffer with silence and clear current frame
			info.buffer->clear();
			return;
		}

		// Determine how many samples to copy
		if (position + info.numSamples <= buffer_samples)
		{
			// copy the full amount requested
			number_to_copy = info.numSamples;
		}
		else if (position > buffer_samples)
		{
			// copy nothing
			number_to_copy = 0;
		}
		else if (buffer_samples - position > 0)
		{
			// only copy what is left in the buffer
			number_to_copy = buffer_samples - position;
		}
		else
		{
			// copy nothing
			number_to_copy = 0;
		}


		// Determine if any samples need to be copied
		if (number_to_copy > 0)
		{
			// Debug
			ZmqLogger::Instance()->AppendDebugMethod("AudioReaderSource::getNextAudioBlock", "number_to_copy", number_to_copy, "buffer_samples", buffer_samples, "buffer_channels", buffer_channels, "info.numSamples", info.numSamples, "speed", speed, "position", position);

			// Loop through each channel and copy some samples
			for (int channel = 0; channel < buffer_channels; channel++)
				info.buffer->copyFrom(channel, info.startSample, *buffer, channel, position, number_to_copy);

			// Update the position of this audio source
			position += number_to_copy;
		}

		// Adjust estimate frame number (the estimated frame number that is being played)
		estimated_samples_per_frame = Frame::GetSamplesPerFrame(estimated_frame, reader->info.fps, reader->info.sample_rate, buffer_channels);
		estimated_frame += double(info.numSamples) / double(estimated_samples_per_frame);
	}
}

// Prepare to play this audio source
void AudioReaderSource::prepareToPlay(int, double) { }

// Release all resources
void AudioReaderSource::releaseResources() { }

// Set the next read position of this source
void AudioReaderSource::setNextReadPosition (juce::int64 newPosition)
{
	// set position (if the new position is in range)
	if (newPosition >= 0 && newPosition < buffer->getNumSamples())
		position = newPosition;
}

// Get the next read position of this source
juce::int64 AudioReaderSource::getNextReadPosition() const
{
	// return the next read position
	return position;
}

// Get the total length (in samples) of this audio source
juce::int64 AudioReaderSource::getTotalLength() const
{
	// Get the length
	if (reader)
		return reader->info.sample_rate * reader->info.duration;
	else
		return 0;
}

// Determines if this audio source should repeat when it reaches the end
bool AudioReaderSource::isLooping() const
{
	// return if this source is looping
	return repeat;
}

// Set if this audio source should repeat when it reaches the end
void AudioReaderSource::setLooping (bool shouldLoop)
{
	// Set the repeat flag
	repeat = shouldLoop;
}

// Update the internal buffer used by this source
void AudioReaderSource::setBuffer (juce::AudioBuffer<float> *audio_buffer)
{
	buffer = audio_buffer;
	setNextReadPosition(0);
}<|MERGE_RESOLUTION|>--- conflicted
+++ resolved
@@ -19,7 +19,6 @@
 using namespace openshot;
 
 // Constructor that reads samples from a reader
-<<<<<<< HEAD
 AudioReaderSource::AudioReaderSource(ReaderBase *audio_reader, int64_t starting_frame_number, int buffer_size)
 	: reader(audio_reader), frame_number(starting_frame_number),
 	  size(buffer_size), position(0), frame_position(0), estimated_frame(0), speed(1) {
@@ -28,21 +27,6 @@
 	buffer = new juce::AudioBuffer<float>(reader->info.channels, size);
 
 	// initialize the audio samples to zero (silence)
-=======
-AudioReaderSource::AudioReaderSource(
-    ReaderBase *audio_reader, int64_t starting_frame_number, int buffer_size
-) :
-    position(0),
-    size(buffer_size),
-    buffer(new juce::AudioBuffer<float>(audio_reader->info.channels, buffer_size)),
-    speed(1),
-    reader(audio_reader),
-    frame_number(starting_frame_number),
-    frame_position(0),
-    estimated_frame(0)
-{
-	// Zero the buffer contents
->>>>>>> 7b19fa21
 	buffer->clear();
 }
 
@@ -72,11 +56,7 @@
 	estimated_frame = frame_number;
 
 	// Init new buffer
-<<<<<<< HEAD
 	auto *new_buffer = new juce::AudioBuffer<float>(reader->info.channels, size);
-=======
-	juce::AudioBuffer<float> *new_buffer = new juce::AudioSampleBuffer(reader->info.channels, size);
->>>>>>> 7b19fa21
 	new_buffer->clear();
 
 	// Move the remaining samples into new buffer (if any)
@@ -145,11 +125,7 @@
 }
 
 // Reverse an audio buffer
-<<<<<<< HEAD
 juce::AudioBuffer<float>* AudioReaderSource::reverse_buffer(juce::AudioBuffer<float>* buffer)
-=======
-juce::AudioBuffer<float>* AudioReaderSource::reverse_buffer(juce::AudioSampleBuffer* buffer)
->>>>>>> 7b19fa21
 {
 	int number_of_samples = buffer->getNumSamples();
 	int channels = buffer->getNumChannels();
@@ -158,11 +134,7 @@
 	ZmqLogger::Instance()->AppendDebugMethod("AudioReaderSource::reverse_buffer", "number_of_samples", number_of_samples, "channels", channels);
 
 	// Reverse array (create new buffer to hold the reversed version)
-<<<<<<< HEAD
 	auto *reversed = new juce::AudioBuffer<float>(channels, number_of_samples);
-=======
-	juce::AudioBuffer<float> *reversed = new juce::AudioSampleBuffer(channels, number_of_samples);
->>>>>>> 7b19fa21
 	reversed->clear();
 
 	for (int channel = 0; channel < channels; channel++)
