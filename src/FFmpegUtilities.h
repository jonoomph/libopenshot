--- conflicted
+++ resolved
@@ -67,19 +67,6 @@
     #include <libavresample/avresample.h>
 #endif
 
-<<<<<<< HEAD
-	// This wraps an unsafe C macro to be C++ compatible function
-	inline static const std::string av_err2string(int errnum)
-	{
-		char errbuf[AV_ERROR_MAX_STRING_SIZE];
-		av_strerror(errnum, errbuf, AV_ERROR_MAX_STRING_SIZE);
-		return static_cast<std::string>(errbuf);
-	}
-
-	// Redefine the C macro to use our new C++ function
-	#undef av_err2str
-	#define av_err2str(errnum) av_err2string(errnum).c_str()
-=======
     #include <libavutil/mathematics.h>
     #include <libavutil/pixfmt.h>
     #include <libavutil/pixdesc.h>
@@ -90,7 +77,6 @@
 #else
     #include <libavcodec/opt.h>
 #endif
->>>>>>> 68f03b5b
 
     // channel header refactored
 #if LIBAVFORMAT_VERSION_MAJOR >= 54
@@ -116,16 +102,16 @@
 #endif
 
 // This wraps an unsafe C macro to be C++ compatible function
-inline static const std::string av_make_error_string(int errnum)
+inline static const std::string av_err2string(int errnum)
 {
     char errbuf[AV_ERROR_MAX_STRING_SIZE];
     av_strerror(errnum, errbuf, AV_ERROR_MAX_STRING_SIZE);
-    return (std::string)errbuf;
+    return static_cast<std::string>(errbuf);
 }
 
 // Redefine the C macro to use our new C++ function
 #undef av_err2str
-#define av_err2str(errnum) av_make_error_string(errnum).c_str()
+#define av_err2str(errnum) av_err2string(errnum).c_str()
 
 // Define this for compatibility
 #ifndef PixelFormat
