/**
 * @file
 * @brief Source file for Frame class
 * @author Jonathan Thomas <jonathan@openshot.org>
 *
 * @ref License
 */

/* LICENSE
 *
 * Copyright (c) 2008-2019 OpenShot Studios, LLC
 * <http://www.openshotstudios.com/>. This file is part of
 * OpenShot Library (libopenshot), an open-source project dedicated to
 * delivering high quality video editing and animation solutions to the
 * world. For more information visit <http://www.openshot.org/>.
 *
 * OpenShot Library (libopenshot) is free software: you can redistribute it
 * and/or modify it under the terms of the GNU Lesser General Public License
 * as published by the Free Software Foundation, either version 3 of the
 * License, or (at your option) any later version.
 *
 * OpenShot Library (libopenshot) is distributed in the hope that it will be
 * useful, but WITHOUT ANY WARRANTY; without even the implied warranty of
 * MERCHANTABILITY or FITNESS FOR A PARTICULAR PURPOSE. See the
 * GNU Lesser General Public License for more details.
 *
 * You should have received a copy of the GNU Lesser General Public License
 * along with OpenShot Library. If not, see <http://www.gnu.org/licenses/>.
 */

#include "../include/Frame.h"
#include "JuceHeader.h"

#include <QApplication>
#include <QImage>
#include <QPixmap>
#include <QBitmap>
#include <QColor>
#include <QString>
#include <QVector>
#include <QPainter>
#include <QHBoxLayout>
#include <QWidget>
#include <QLabel>
#include <QPointF>
#include <QWidget>

#include <thread>    // for std::this_thread::sleep_for
#include <chrono>    // for std::chrono::milliseconds

using namespace std;
using namespace openshot;

// Constructor - image & audio
Frame::Frame(int64_t number, int width, int height, std::string color, int samples, int channels)
	: audio(std::make_shared<juce::AudioSampleBuffer>(channels, samples)),
	  number(number), width(width), height(height),
	  pixel_ratio(1,1), color(color), qbuffer(NULL),
	  channels(channels), channel_layout(LAYOUT_STEREO),
	  sample_rate(44100),
	  has_audio_data(false), has_image_data(false),
	  max_audio_sample(0)
{
	// zero (fill with silence) the audio buffer
	audio->clear();
}

// Delegating Constructor - blank frame
Frame::Frame() : Frame::Frame(1, 1, 1, "#000000", 0, 2) {};

// Delegating Constructor - image only
Frame::Frame(int64_t number, int width, int height, std::string color)
	: Frame::Frame(number, width, height, color, 0, 2) {};

// Delegating Constructor - audio only
Frame::Frame(int64_t number, int samples, int channels)
	: Frame::Frame(number, 1, 1, "#000000", samples, channels) {};


// Copy constructor
Frame::Frame ( const Frame &other )
{
	// copy pointers and data
	DeepCopy(other);
}

// Assignment operator
Frame& Frame::operator= (const Frame& other)
{
	// copy pointers and data
	DeepCopy(other);

	return *this;
}

// Copy data and pointers from another Frame instance
void Frame::DeepCopy(const Frame& other)
{
	number = other.number;
	channels = other.channels;
	width = other.width;
	height = other.height;
	channel_layout = other.channel_layout;
	has_audio_data = other.has_audio_data;
	has_image_data = other.has_image_data;
	sample_rate = other.sample_rate;
	pixel_ratio = Fraction(other.pixel_ratio.num, other.pixel_ratio.den);
	color = other.color;
	max_audio_sample = other.max_audio_sample;

	if (other.image)
		image = std::make_shared<QImage>(*(other.image));
	if (other.audio)
		audio = std::make_shared<juce::AudioSampleBuffer>(*(other.audio));
	if (other.wave_image)
		wave_image = std::make_shared<QImage>(*(other.wave_image));
}

// Destructor
Frame::~Frame() {
	// Clear all pointers
	image.reset();
	audio.reset();
}

// Display the frame image to the screen (primarily used for debugging reasons)
void Frame::Display()
{
	if (!QApplication::instance()) {
		// Only create the QApplication once
		static int argc = 1;
		static char* argv[1] = {NULL};
		previewApp = std::make_shared<QApplication>(argc, argv);
	}

	// Get preview image
	std::shared_ptr<QImage> previewImage = GetImage();

	// Update the image to reflect the correct pixel aspect ration (i.e. to fix non-squar pixels)
	if (pixel_ratio.num != 1 || pixel_ratio.den != 1)
	{
		// Calculate correct DAR (display aspect ratio)
		int new_width = previewImage->size().width();
		int new_height = previewImage->size().height() * pixel_ratio.Reciprocal().ToDouble();

		// Resize to fix DAR
		previewImage = std::make_shared<QImage>(previewImage->scaled(
			new_width, new_height, Qt::IgnoreAspectRatio, Qt::SmoothTransformation));
	}

	// Create window
	QWidget previewWindow;
	previewWindow.setStyleSheet("background-color: #000000;");
	QHBoxLayout layout;

	// Create label with current frame's image
	QLabel previewLabel;
	previewLabel.setPixmap(QPixmap::fromImage(*previewImage));
	previewLabel.setMask(QPixmap::fromImage(*previewImage).mask());
	layout.addWidget(&previewLabel);

	// Show the window
	previewWindow.setLayout(&layout);
	previewWindow.show();
	previewApp->exec();
}

// Get an audio waveform image
std::shared_ptr<QImage> Frame::GetWaveform(int width, int height, int Red, int Green, int Blue, int Alpha)
{
	// Clear any existing waveform image
	ClearWaveform();

	// Init a list of lines
	QVector<QPointF> lines;
	QVector<QPointF> labels;

	// Calculate width of an image based on the # of samples
	int total_samples = GetAudioSamplesCount();
	if (total_samples > 0)
	{
		// If samples are present...
		int new_height = 200 * audio->getNumChannels();
		int height_padding = 20 * (audio->getNumChannels() - 1);
		int total_height = new_height + height_padding;
		int total_width = 0;

		// Loop through each audio channel
		int Y = 100;
		for (int channel = 0; channel < audio->getNumChannels(); channel++)
		{
			int X = 0;

			// Get audio for this channel
			const float *samples = audio->getReadPointer(channel);

			for (int sample = 0; sample < GetAudioSamplesCount(); sample++, X++)
			{
				// Sample value (scaled to -100 to 100)
				float value = samples[sample] * 100;

				// Append a line segment for each sample
				if (value != 0.0) {
					// LINE
					lines.push_back(QPointF(X,Y));
					lines.push_back(QPointF(X,Y-value));
				}
				else {
					// DOT
					lines.push_back(QPointF(X,Y));
					lines.push_back(QPointF(X,Y));
				}
			}

			// Add Channel Label Coordinate
			labels.push_back(QPointF(5, Y - 5));

			// Increment Y
			Y += (200 + height_padding);
			total_width = X;
		}

		// Create blank image
<<<<<<< HEAD
		wave_image = std::shared_ptr<QImage>(new QImage(total_width, total_height, QImage::Format_RGBA8888_Premultiplied));
=======
		wave_image = std::make_shared<QImage>(
			total_width, total_height, QImage::Format_RGBA8888);
>>>>>>> 8f6c6421
		wave_image->fill(QColor(0,0,0,0));

		// Load QPainter with wave_image device
		QPainter painter(wave_image.get());

		// Set pen color
		painter.setPen(QColor(Red, Green, Blue, Alpha));

		// Draw the waveform
		painter.drawLines(lines);
		painter.end();

		// Loop through the channels labels (and draw the text)
		// TODO: Configure Fonts in Qt5 correctly, so the drawText method does not crash
//		painter.setFont(QFont(QString("Arial"), 16, 1, false));
//		for (int channel = 0; channel < labels.size(); channel++) {
//			stringstream label;
//			label << "Channel " << channel;
//		    painter.drawText(labels.at(channel), QString::fromStdString(label.str()));
//		}

		// Resize Image (if requested)
		if (width != total_width || height != total_height) {
			QImage scaled_wave_image = wave_image->scaled(width, height, Qt::IgnoreAspectRatio, Qt::FastTransformation);
			wave_image = std::make_shared<QImage>(scaled_wave_image);
		}
	}
	else
	{
		// No audio samples present
<<<<<<< HEAD
		wave_image = std::shared_ptr<QImage>(new QImage(width, height, QImage::Format_RGBA8888_Premultiplied));
=======
		wave_image = std::make_shared<QImage>(width, height, QImage::Format_RGBA8888);
>>>>>>> 8f6c6421
		wave_image->fill(QColor(QString::fromStdString("#000000")));
	}

	// Return new image
	return wave_image;
}

// Clear the waveform image (and deallocate its memory)
void Frame::ClearWaveform()
{
	if (wave_image)
		wave_image.reset();
}

// Get an audio waveform image pixels
const unsigned char* Frame::GetWaveformPixels(int width, int height, int Red, int Green, int Blue, int Alpha)
{
	// Get audio wave form image
	wave_image = GetWaveform(width, height, Red, Green, Blue, Alpha);

	// Return array of pixel packets
	return wave_image->constBits();
}

// Display the wave form
void Frame::DisplayWaveform()
{
	// Get audio wave form image
	GetWaveform(720, 480, 0, 123, 255, 255);

	if (!QApplication::instance()) {
		// Only create the QApplication once
		static int argc = 1;
		static char* argv[1] = {NULL};
		previewApp = std::make_shared<QApplication>(argc, argv);
	}

	// Create window
	QWidget previewWindow;
	previewWindow.setStyleSheet("background-color: #000000;");
	QHBoxLayout layout;

	// Create label with current frame's waveform image
	QLabel previewLabel;
	previewLabel.setPixmap(QPixmap::fromImage(*wave_image));
	previewLabel.setMask(QPixmap::fromImage(*wave_image).mask());
	layout.addWidget(&previewLabel);

	// Show the window
	previewWindow.setLayout(&layout);
	previewWindow.show();
	previewApp->exec();

	// Deallocate waveform image
	ClearWaveform();
}

// Get magnitude of range of samples (if channel is -1, return average of all channels for that sample)
float Frame::GetAudioSample(int channel, int sample, int magnitude_range)
{
	if (channel > 0) {
		// return average magnitude for a specific channel/sample range
		return audio->getMagnitude(channel, sample, magnitude_range);

	} else {
		// Return average magnitude for all channels
		return audio->getMagnitude(sample, magnitude_range);
	}
}

// Get an array of sample data
float* Frame::GetAudioSamples(int channel)
{
	// return JUCE audio data for this channel
	return audio->getWritePointer(channel);
}

// Get a planar array of sample data, using any sample rate
float* Frame::GetPlanarAudioSamples(int new_sample_rate, AudioResampler* resampler, int* sample_count)
{
	float *output = NULL;
	juce::AudioSampleBuffer *buffer(audio.get());
	int num_of_channels = audio->getNumChannels();
	int num_of_samples = GetAudioSamplesCount();

	// Resample to new sample rate (if needed)
	if (new_sample_rate != sample_rate)
	{
		// YES, RESAMPLE AUDIO
		resampler->SetBuffer(audio.get(), sample_rate, new_sample_rate);

		// Resample data, and return new buffer pointer
		buffer = resampler->GetResampledBuffer();

		// Update num_of_samples
		num_of_samples = buffer->getNumSamples();
	}

	// INTERLEAVE all samples together (channel 1 + channel 2 + channel 1 + channel 2, etc...)
	output = new float[num_of_channels * num_of_samples];
	int position = 0;

	// Loop through samples in each channel (combining them)
	for (int channel = 0; channel < num_of_channels; channel++)
	{
		for (int sample = 0; sample < num_of_samples; sample++)
		{
			// Add sample to output array
			output[position] = buffer->getReadPointer(channel)[sample];

			// increment position
			position++;
		}
	}

	// Update sample count (since it might have changed due to resampling)
	*sample_count = num_of_samples;

	// return combined array
	return output;
}


// Get an array of sample data (all channels interleaved together), using any sample rate
float* Frame::GetInterleavedAudioSamples(int new_sample_rate, AudioResampler* resampler, int* sample_count)
{
	float *output = NULL;
	juce::AudioSampleBuffer *buffer(audio.get());
	int num_of_channels = audio->getNumChannels();
	int num_of_samples = GetAudioSamplesCount();

	// Resample to new sample rate (if needed)
	if (new_sample_rate != sample_rate && resampler)
	{
		// YES, RESAMPLE AUDIO
		resampler->SetBuffer(audio.get(), sample_rate, new_sample_rate);

		// Resample data, and return new buffer pointer
		buffer = resampler->GetResampledBuffer();

		// Update num_of_samples
		num_of_samples = buffer->getNumSamples();
	}

	// INTERLEAVE all samples together (channel 1 + channel 2 + channel 1 + channel 2, etc...)
	output = new float[num_of_channels * num_of_samples];
	int position = 0;

	// Loop through samples in each channel (combining them)
	for (int sample = 0; sample < num_of_samples; sample++)
	{
		for (int channel = 0; channel < num_of_channels; channel++)
		{
			// Add sample to output array
			output[position] = buffer->getReadPointer(channel)[sample];

			// increment position
			position++;
		}
	}

	// Update sample count (since it might have changed due to resampling)
	*sample_count = num_of_samples;

	// return combined array
	return output;
}

// Get number of audio channels
int Frame::GetAudioChannelsCount()
{
    const GenericScopedLock<juce::CriticalSection> lock(addingAudioSection);
	if (audio)
		return audio->getNumChannels();
	else
		return 0;
}

// Get number of audio samples
int Frame::GetAudioSamplesCount()
{
    const GenericScopedLock<juce::CriticalSection> lock(addingAudioSection);
	return max_audio_sample;
}

juce::AudioSampleBuffer *Frame::GetAudioSampleBuffer()
{
    return audio.get();
}

// Get the size in bytes of this frame (rough estimate)
int64_t Frame::GetBytes()
{
	int64_t total_bytes = 0;
	if (image)
		total_bytes += (width * height * sizeof(char) * 4);
	if (audio) {
		// approximate audio size (sample rate / 24 fps)
		total_bytes += (sample_rate / 24.0) * sizeof(float);
	}

	// return size of this frame
	return total_bytes;
}

// Get pixel data (as packets)
const unsigned char* Frame::GetPixels()
{
	// Check for blank image
	if (!image)
		// Fill with black
		AddColor(width, height, color);

	// Return array of pixel packets
	return image->constBits();
}

// Get pixel data (for only a single scan-line)
const unsigned char* Frame::GetPixels(int row)
{
	// Check for blank image
	if (!image)
		// Fill with black
		AddColor(width, height, color);

	// Return array of pixel packets
	return image->constScanLine(row);
}

// Check a specific pixel color value (returns True/False)
bool Frame::CheckPixel(int row, int col, int red, int green, int blue, int alpha, int threshold) {
	int col_pos = col * 4; // Find column array position
	if (!image || row < 0 || row >= (height - 1) ||
		col_pos < 0 || col_pos >= (width - 1) ) {
		// invalid row / col
		return false;
	}
	// Check pixel color
	const unsigned char* pixels = GetPixels(row);
	if (pixels[col_pos + 0] >= (red - threshold) && pixels[col_pos + 0] <= (red + threshold) &&
		pixels[col_pos + 1] >= (green - threshold) && pixels[col_pos + 1] <= (green + threshold) &&
		pixels[col_pos + 2] >= (blue - threshold) && pixels[col_pos + 2] <= (blue + threshold) &&
		pixels[col_pos + 3] >= (alpha - threshold) && pixels[col_pos + 3] <= (alpha + threshold)) {
		// Pixel color matches successfully
		return true;
	} else {
		// Pixel color does not match
		return false;
	}
}

// Set Pixel Aspect Ratio
void Frame::SetPixelRatio(int num, int den)
{
	pixel_ratio.num = num;
	pixel_ratio.den = den;
}

// Set frame number
void Frame::SetFrameNumber(int64_t new_number)
{
	number = new_number;
}

// Calculate the # of samples per video frame (for a specific frame number and frame rate)
int Frame::GetSamplesPerFrame(int64_t number, Fraction fps, int sample_rate, int channels)
{
	// Get the total # of samples for the previous frame, and the current frame (rounded)
	double fps_rate = fps.Reciprocal().ToDouble();

	// Determine previous samples total, and make sure it's evenly divisible by the # of channels
	double previous_samples = (sample_rate * fps_rate) * (number - 1);
	double previous_samples_remainder = fmod(previous_samples, (double)channels); // subtract the remainder to the total (to make it evenly divisible)
	previous_samples -= previous_samples_remainder;

	// Determine the current samples total, and make sure it's evenly divisible by the # of channels
	double total_samples = (sample_rate * fps_rate) * number;
	double total_samples_remainder = fmod(total_samples, (double)channels); // subtract the remainder to the total (to make it evenly divisible)
	total_samples -= total_samples_remainder;

	// Subtract the previous frame's total samples with this frame's total samples.  Not all sample rates can
	// be evenly divided into frames, so each frame can have have different # of samples.
	int samples_per_frame = round(total_samples - previous_samples);
	if (samples_per_frame < 0)
		samples_per_frame = 0;
	return samples_per_frame;
}

// Calculate the # of samples per video frame (for the current frame number)
int Frame::GetSamplesPerFrame(Fraction fps, int sample_rate, int channels)
{
	return GetSamplesPerFrame(number, fps, sample_rate, channels);
}

// Get height of image
int Frame::GetHeight()
{
	return height;
}

// Get height of image
int Frame::GetWidth()
{
	return width;
}

// Get the original sample rate of this frame's audio data
int Frame::SampleRate()
{
	return sample_rate;
}

// Get the original sample rate of this frame's audio data
ChannelLayout Frame::ChannelsLayout()
{
	return channel_layout;
}


// Save the frame image to the specified path.  The image format is determined from the extension (i.e. image.PNG, image.JPEG)
void Frame::Save(std::string path, float scale, std::string format, int quality)
{
	// Get preview image
	std::shared_ptr<QImage> previewImage = GetImage();

	// scale image if needed
	if (fabs(scale) > 1.001 || fabs(scale) < 0.999)
	{
		int new_width = width;
		int new_height = height;

		// Update the image to reflect the correct pixel aspect ration (i.e. to fix non-squar pixels)
		if (pixel_ratio.num != 1 || pixel_ratio.den != 1)
		{
			// Calculate correct DAR (display aspect ratio)
			int new_width = previewImage->size().width();
			int new_height = previewImage->size().height() * pixel_ratio.Reciprocal().ToDouble();

			// Resize to fix DAR
			previewImage = std::make_shared<QImage>(previewImage->scaled(
				new_width, new_height,
				Qt::IgnoreAspectRatio, Qt::SmoothTransformation));
		}

		// Resize image
		previewImage = std::make_shared<QImage>(previewImage->scaled(
			new_width * scale, new_height * scale,
			Qt::KeepAspectRatio, Qt::SmoothTransformation));
	}

	// Save image
	previewImage->save(QString::fromStdString(path), format.c_str(), quality);
}

// Thumbnail the frame image to the specified path.  The image format is determined from the extension (i.e. image.PNG, image.JPEG)
void Frame::Thumbnail(std::string path, int new_width, int new_height, std::string mask_path, std::string overlay_path,
		std::string background_color, bool ignore_aspect, std::string format, int quality, float rotate) {

	// Create blank thumbnail image & fill background color
<<<<<<< HEAD
	std::shared_ptr<QImage> thumbnail = std::shared_ptr<QImage>(new QImage(new_width, new_height, QImage::Format_RGBA8888_Premultiplied));
=======
	auto thumbnail = std::make_shared<QImage>(
		new_width, new_height, QImage::Format_RGBA8888);
>>>>>>> 8f6c6421
	thumbnail->fill(QColor(QString::fromStdString(background_color)));

	// Create painter
	QPainter painter(thumbnail.get());
	painter.setRenderHints(QPainter::Antialiasing | QPainter::SmoothPixmapTransform | QPainter::TextAntialiasing, true);

	// Get preview image
	std::shared_ptr<QImage> previewImage = GetImage();

	// Update the image to reflect the correct pixel aspect ration (i.e. to fix non-squar pixels)
	if (pixel_ratio.num != 1 || pixel_ratio.den != 1)
	{
		// Calculate correct DAR (display aspect ratio)
		int aspect_width = previewImage->size().width();
		int aspect_height = previewImage->size().height() * pixel_ratio.Reciprocal().ToDouble();

		// Resize to fix DAR
		previewImage = std::make_shared<QImage>(previewImage->scaled(
			aspect_width, aspect_height,
			Qt::IgnoreAspectRatio, Qt::SmoothTransformation));
	}

	// Resize frame image
	if (ignore_aspect)
		// Ignore aspect ratio
		previewImage = std::make_shared<QImage>(previewImage->scaled(
			new_width, new_height,
			Qt::IgnoreAspectRatio, Qt::SmoothTransformation));
	else
		// Maintain aspect ratio
		previewImage = std::make_shared<QImage>(previewImage->scaled(
			new_width, new_height,
			Qt::KeepAspectRatio, Qt::SmoothTransformation));

	// Composite frame image onto background (centered)
	int x = (new_width - previewImage->size().width()) / 2.0; // center
	int y = (new_height - previewImage->size().height()) / 2.0; // center
	painter.setCompositionMode(QPainter::CompositionMode_SourceOver);


	// Create transform and rotate (if needed)
	QTransform transform;
	float origin_x = previewImage->width() / 2.0;
	float origin_y = previewImage->height() / 2.0;
	transform.translate(origin_x, origin_y);
	transform.rotate(rotate);
	transform.translate(-origin_x,-origin_y);
	painter.setTransform(transform);

	// Draw image onto QImage
	painter.drawImage(x, y, *previewImage);


	// Overlay Image (if any)
	if (overlay_path != "") {
		// Open overlay
		auto overlay = std::make_shared<QImage>();
		overlay->load(QString::fromStdString(overlay_path));

		// Set pixel format
<<<<<<< HEAD
		overlay = std::shared_ptr<QImage>(new QImage(overlay->convertToFormat(QImage::Format_RGBA8888_Premultiplied)));
=======
		overlay = std::make_shared<QImage>(
			overlay->convertToFormat(QImage::Format_RGBA8888));
>>>>>>> 8f6c6421

		// Resize to fit
		overlay = std::make_shared<QImage>(overlay->scaled(
			new_width, new_height, Qt::IgnoreAspectRatio, Qt::SmoothTransformation));

		// Composite onto thumbnail
		painter.setCompositionMode(QPainter::CompositionMode_SourceOver);
		painter.drawImage(0, 0, *overlay);
	}


	// Mask Image (if any)
	if (mask_path != "") {
		// Open mask
		auto mask = std::make_shared<QImage>();
		mask->load(QString::fromStdString(mask_path));

		// Set pixel format
<<<<<<< HEAD
		mask = std::shared_ptr<QImage>(new QImage(mask->convertToFormat(QImage::Format_RGBA8888_Premultiplied)));
=======
		mask = std::make_shared<QImage>(
			mask->convertToFormat(QImage::Format_RGBA8888));
>>>>>>> 8f6c6421

		// Resize to fit
		mask = std::make_shared<QImage>(mask->scaled(
			new_width, new_height, Qt::IgnoreAspectRatio, Qt::SmoothTransformation));

		// Negate mask
		mask->invertPixels();

		// Get pixels
		unsigned char *pixels = (unsigned char *) thumbnail->bits();
		const unsigned char *mask_pixels = (const unsigned char *) mask->constBits();

		// Convert the mask image to grayscale
		// Loop through pixels
		for (int pixel = 0, byte_index=0; pixel < new_width * new_height; pixel++, byte_index+=4)
		{
			// Get the RGB values from the pixel
			int gray_value = qGray(mask_pixels[byte_index], mask_pixels[byte_index] + 1, mask_pixels[byte_index] + 2);
			int Frame_Alpha = pixels[byte_index + 3];
			int Mask_Value = constrain(Frame_Alpha - gray_value);

			// Set all alpha pixels to gray value
			pixels[byte_index + 3] = Mask_Value;
		}
	}


	// End painter
	painter.end();

	// Save image
	thumbnail->save(QString::fromStdString(path), format.c_str(), quality);
}

// Constrain a color value from 0 to 255
int Frame::constrain(int color_value)
{
	// Constrain new color from 0 to 255
	if (color_value < 0)
		color_value = 0;
	else if (color_value > 255)
		color_value = 255;

	return color_value;
}

// Add (or replace) pixel data to the frame (based on a solid color)
void Frame::AddColor(int new_width, int new_height, std::string new_color)
{
	// Set color
	color = new_color;

	// Create new image object, and fill with pixel data
	const GenericScopedLock<juce::CriticalSection> lock(addingImageSection);
	#pragma omp critical (AddImage)
	{
<<<<<<< HEAD
		image = std::shared_ptr<QImage>(new QImage(new_width, new_height, QImage::Format_RGBA8888_Premultiplied));
=======
		image = std::make_shared<QImage>(new_width, new_height, QImage::Format_RGBA8888);
>>>>>>> 8f6c6421

		// Fill with solid color
		image->fill(QColor(QString::fromStdString(color)));
	}
	// Update height and width
	width = image->width();
	height = image->height();
	has_image_data = true;
}

// Add (or replace) pixel data to the frame
void Frame::AddImage(
	int new_width, int new_height, int bytes_per_pixel,
	QImage::Format type, const unsigned char *pixels_)
{
	// Create new buffer
	{
<<<<<<< HEAD
		image = std::shared_ptr<QImage>(new QImage(qbuffer, new_width, new_height, new_width * bytes_per_pixel, type, (QImageCleanupFunction) &openshot::Frame::cleanUpBuffer, (void*) qbuffer));

		// Always convert to RGBA8888 (if different)
		if (image->format() != QImage::Format_RGBA8888_Premultiplied)
			*image  = image->convertToFormat(QImage::Format_RGBA8888_Premultiplied);

			// Update height and width
		width = image->width();
		height = image->height();
		has_image_data = true;
	}
=======
		const GenericScopedLock<juce::CriticalSection> lock(addingImageSection);
		int buffer_size = new_width * new_height * bytes_per_pixel;
		qbuffer = new unsigned char[buffer_size]();

		// Copy buffer data
		memcpy((unsigned char*)qbuffer, pixels_, buffer_size);

	}  // Release addingImageSection lock

	// Create new image object from pixel data
	auto new_image = std::make_shared<QImage>(
		qbuffer,
		new_width, new_height,
		new_width * bytes_per_pixel,
		type,
		(QImageCleanupFunction) &openshot::Frame::cleanUpBuffer,
		(void*) qbuffer
	);
	AddImage(new_image);
>>>>>>> 8f6c6421
}

// Add (or replace) pixel data to the frame
void Frame::AddImage(std::shared_ptr<QImage> new_image)
{
	// Ignore blank images
	if (!new_image)
		return;

	// assign image data
	const GenericScopedLock<juce::CriticalSection> lock(addingImageSection);
	#pragma omp critical (AddImage)
	{
		image = new_image;

		// Always convert to Format_RGBA8888_Premultiplied (if different)
		if (image->format() != QImage::Format_RGBA8888_Premultiplied)
			*image = image->convertToFormat(QImage::Format_RGBA8888_Premultiplied);

		// Update height and width
		width = image->width();
		height = image->height();
		has_image_data = true;
	}
}

// Add (or replace) pixel data to the frame (for only the odd or even lines)
void Frame::AddImage(std::shared_ptr<QImage> new_image, bool only_odd_lines)
{
	// Ignore blank new_image
	if (!new_image)
		return;

	// Check for blank source image
	if (!image) {
		// Replace the blank source image
		AddImage(new_image);

	} else {
		// Ignore image of different sizes or formats
		bool ret=false;
		#pragma omp critical (AddImage)
		{
			if (image == new_image || image->size() != new_image->size()) {
				ret = true;
			}
<<<<<<< HEAD
			else if (new_image->format() != QImage::Format_RGBA8888_Premultiplied) {
				new_image = std::shared_ptr<QImage>(new QImage(new_image->convertToFormat(QImage::Format_RGBA8888_Premultiplied)));
=======
			else if (new_image->format() != image->format()) {
				new_image = std::make_shared<QImage>(
					new_image->convertToFormat(image->format()));
>>>>>>> 8f6c6421
			}
		}
		if (ret) {
			return;
		}

		// Get the frame's image
		const GenericScopedLock<juce::CriticalSection> lock(addingImageSection);
		#pragma omp critical (AddImage)
		{
			unsigned char *pixels = image->bits();
			const unsigned char *new_pixels = new_image->constBits();

			// Loop through the scanlines of the image (even or odd)
			int start = 0;
			if (only_odd_lines)
				start = 1;

			for (int row = start; row < image->height(); row += 2) {
				int offset = row * image->bytesPerLine();
				memcpy(pixels + offset, new_pixels + offset, image->bytesPerLine());
			}

			// Update height and width
			height = image->height();
			width = image->width();
			has_image_data = true;
		}
	}
}


// Resize audio container to hold more (or less) samples and channels
void Frame::ResizeAudio(int channels, int length, int rate, ChannelLayout layout)
{
    const GenericScopedLock<juce::CriticalSection> lock(addingAudioSection);

    // Resize JUCE audio buffer
	audio->setSize(channels, length, true, true, false);
	channel_layout = layout;
	sample_rate = rate;

	// Calculate max audio sample added
	max_audio_sample = length;
}

// Add audio samples to a specific channel
void Frame::AddAudio(bool replaceSamples, int destChannel, int destStartSample, const float* source, int numSamples, float gainToApplyToSource = 1.0f) {
	const GenericScopedLock<juce::CriticalSection> lock(addingAudioSection);
	#pragma omp critical (adding_audio)
    {
		// Clamp starting sample to 0
		int destStartSampleAdjusted = max(destStartSample, 0);

		// Extend audio container to hold more (or less) samples and channels.. if needed
		int new_length = destStartSampleAdjusted + numSamples;
		int new_channel_length = audio->getNumChannels();
		if (destChannel >= new_channel_length)
			new_channel_length = destChannel + 1;
		if (new_length > audio->getNumSamples() || new_channel_length > audio->getNumChannels())
			audio->setSize(new_channel_length, new_length, true, true, false);

		// Clear the range of samples first (if needed)
		if (replaceSamples)
			audio->clear(destChannel, destStartSampleAdjusted, numSamples);

		// Add samples to frame's audio buffer
		audio->addFrom(destChannel, destStartSampleAdjusted, source, numSamples, gainToApplyToSource);
		has_audio_data = true;

		// Calculate max audio sample added
		if (new_length > max_audio_sample)
			max_audio_sample = new_length;
	}
}

// Apply gain ramp (i.e. fading volume)
void Frame::ApplyGainRamp(int destChannel, int destStartSample, int numSamples, float initial_gain = 0.0f, float final_gain = 1.0f)
{
    const GenericScopedLock<juce::CriticalSection> lock(addingAudioSection);

    // Apply gain ramp
	audio->applyGainRamp(destChannel, destStartSample, numSamples, initial_gain, final_gain);
}

// Get pointer to Magick++ image object
std::shared_ptr<QImage> Frame::GetImage()
{
	// Check for blank image
	if (!image)
		// Fill with black
		AddColor(width, height, color);

	return image;
}

#ifdef USE_IMAGEMAGICK
// Get pointer to ImageMagick image object
std::shared_ptr<Magick::Image> Frame::GetMagickImage()
{
	// Check for blank image
	if (!image)
		// Fill with black
		AddColor(width, height, "#000000");

	// Get the pixels from the frame image
	const QRgb *tmpBits = (const QRgb*)image->constBits();

	// Create new image object, and fill with pixel data
	auto magick_image = std::make_shared<Magick::Image>(
		image->width(), image->height(),"RGBA", Magick::CharPixel, tmpBits);

	// Give image a transparent background color
	magick_image->backgroundColor(Magick::Color("none"));
	magick_image->virtualPixelMethod(Magick::TransparentVirtualPixelMethod);
	MAGICK_IMAGE_ALPHA(magick_image, true);

	return magick_image;
}
#endif

#ifdef USE_IMAGEMAGICK
// Get pointer to QImage of frame
void Frame::AddMagickImage(std::shared_ptr<Magick::Image> new_image)
{
	const int BPP = 4;
	const std::size_t bufferSize = new_image->columns() * new_image->rows() * BPP;

	/// Use realloc for fast memory allocation.
	/// TODO: consider locking the buffer for mt safety
	//qbuffer = reinterpret_cast<unsigned char*>(realloc(qbuffer, bufferSize));
	qbuffer = new unsigned char[bufferSize]();
	unsigned char *buffer = (unsigned char*)qbuffer;

	MagickCore::ExceptionInfo exception;
	// TODO: Actually do something, if we get an exception here
	MagickCore::ExportImagePixels(new_image->constImage(), 0, 0, new_image->columns(), new_image->rows(), "RGBA", Magick::CharPixel, buffer, &exception);

	// Create QImage of frame data
<<<<<<< HEAD
	image = std::shared_ptr<QImage>(new QImage(qbuffer, width, height, width * BPP, QImage::Format_RGBA8888_Premultiplied, (QImageCleanupFunction) &cleanUpBuffer, (void*) qbuffer));
=======
	image = std::make_shared<QImage>(
		qbuffer, width, height, width * BPP, QImage::Format_RGBA8888,
		(QImageCleanupFunction) &cleanUpBuffer, (void*) qbuffer);
>>>>>>> 8f6c6421

	// Update height and width
	width = image->width();
	height = image->height();
	has_image_data = true;
}
#endif

// Play audio samples for this frame
void Frame::Play()
{
	// Check if samples are present
	if (!GetAudioSamplesCount())
		return;

	juce::AudioDeviceManager deviceManager;
	juce::String error = deviceManager.initialise (
	        0, /* number of input channels */
	        2, /* number of output channels */
	        0, /* no XML settings.. */
	        true  /* select default device on failure */);

	// Output error (if any)
	if (error.isNotEmpty()) {
		cout << "Error on initialise(): " << error << endl;
	}

	juce::AudioSourcePlayer audioSourcePlayer;
	deviceManager.addAudioCallback (&audioSourcePlayer);

	std::unique_ptr<AudioBufferSource> my_source;
	my_source.reset (new AudioBufferSource (audio.get()));

	// Create TimeSliceThread for audio buffering
	juce::TimeSliceThread my_thread("Audio buffer thread");

	// Start thread
	my_thread.startThread();

	juce::AudioTransportSource transport1;
	transport1.setSource (my_source.get(),
			5000, // tells it to buffer this many samples ahead
			&my_thread,
			(double) sample_rate,
			audio->getNumChannels()); // sample rate of source
	transport1.setPosition (0);
	transport1.setGain(1.0);


	// Create MIXER
	juce::MixerAudioSource mixer;
	mixer.addInputSource(&transport1, false);
	audioSourcePlayer.setSource (&mixer);

	// Start transports
	transport1.start();

	while (transport1.isPlaying())
	{
		cout << "playing" << endl;
		std::this_thread::sleep_for(std::chrono::seconds(1));
	}

	cout << "DONE!!!" << endl;

	transport1.stop();
    transport1.setSource (0);
    audioSourcePlayer.setSource (0);
    my_thread.stopThread(500);
    deviceManager.removeAudioCallback (&audioSourcePlayer);
    deviceManager.closeAudioDevice();
    deviceManager.removeAllChangeListeners();
    deviceManager.dispatchPendingMessages();

	cout << "End of Play()" << endl;


}

// Clean up buffer after QImage is deleted
void Frame::cleanUpBuffer(void *info)
{
	if (info)
	{
		// Remove buffer since QImage tells us to
		unsigned char* ptr_to_qbuffer = (unsigned char*) info;
		delete[] ptr_to_qbuffer;
	}
}

// Add audio silence
void Frame::AddAudioSilence(int numSamples)
{
    const GenericScopedLock<juce::CriticalSection> lock(addingAudioSection);

    // Resize audio container
	audio->setSize(channels, numSamples, false, true, false);
	audio->clear();
	has_audio_data = true;

	// Calculate max audio sample added
	if (numSamples > max_audio_sample)
		max_audio_sample = numSamples;
}<|MERGE_RESOLUTION|>--- conflicted
+++ resolved
@@ -221,12 +221,8 @@
 		}
 
 		// Create blank image
-<<<<<<< HEAD
-		wave_image = std::shared_ptr<QImage>(new QImage(total_width, total_height, QImage::Format_RGBA8888_Premultiplied));
-=======
 		wave_image = std::make_shared<QImage>(
-			total_width, total_height, QImage::Format_RGBA8888);
->>>>>>> 8f6c6421
+			total_width, total_height, QImage::Format_RGBA8888_Premultiplied);
 		wave_image->fill(QColor(0,0,0,0));
 
 		// Load QPainter with wave_image device
@@ -257,11 +253,7 @@
 	else
 	{
 		// No audio samples present
-<<<<<<< HEAD
-		wave_image = std::shared_ptr<QImage>(new QImage(width, height, QImage::Format_RGBA8888_Premultiplied));
-=======
-		wave_image = std::make_shared<QImage>(width, height, QImage::Format_RGBA8888);
->>>>>>> 8f6c6421
+		wave_image = std::make_shared<QImage>(width, height, QImage::Format_RGBA8888_Premultiplied);
 		wave_image->fill(QColor(QString::fromStdString("#000000")));
 	}
 
@@ -621,12 +613,8 @@
 		std::string background_color, bool ignore_aspect, std::string format, int quality, float rotate) {
 
 	// Create blank thumbnail image & fill background color
-<<<<<<< HEAD
-	std::shared_ptr<QImage> thumbnail = std::shared_ptr<QImage>(new QImage(new_width, new_height, QImage::Format_RGBA8888_Premultiplied));
-=======
 	auto thumbnail = std::make_shared<QImage>(
-		new_width, new_height, QImage::Format_RGBA8888);
->>>>>>> 8f6c6421
+		new_width, new_height, QImage::Format_RGBA8888_Premultiplied);
 	thumbnail->fill(QColor(QString::fromStdString(background_color)));
 
 	// Create painter
@@ -687,12 +675,8 @@
 		overlay->load(QString::fromStdString(overlay_path));
 
 		// Set pixel format
-<<<<<<< HEAD
-		overlay = std::shared_ptr<QImage>(new QImage(overlay->convertToFormat(QImage::Format_RGBA8888_Premultiplied)));
-=======
 		overlay = std::make_shared<QImage>(
-			overlay->convertToFormat(QImage::Format_RGBA8888));
->>>>>>> 8f6c6421
+			overlay->convertToFormat(QImage::Format_RGBA8888_Premultiplied));
 
 		// Resize to fit
 		overlay = std::make_shared<QImage>(overlay->scaled(
@@ -711,12 +695,8 @@
 		mask->load(QString::fromStdString(mask_path));
 
 		// Set pixel format
-<<<<<<< HEAD
-		mask = std::shared_ptr<QImage>(new QImage(mask->convertToFormat(QImage::Format_RGBA8888_Premultiplied)));
-=======
 		mask = std::make_shared<QImage>(
-			mask->convertToFormat(QImage::Format_RGBA8888));
->>>>>>> 8f6c6421
+			mask->convertToFormat(QImage::Format_RGBA8888_Premultiplied));
 
 		// Resize to fit
 		mask = std::make_shared<QImage>(mask->scaled(
@@ -773,11 +753,7 @@
 	const GenericScopedLock<juce::CriticalSection> lock(addingImageSection);
 	#pragma omp critical (AddImage)
 	{
-<<<<<<< HEAD
-		image = std::shared_ptr<QImage>(new QImage(new_width, new_height, QImage::Format_RGBA8888_Premultiplied));
-=======
-		image = std::make_shared<QImage>(new_width, new_height, QImage::Format_RGBA8888);
->>>>>>> 8f6c6421
+		image = std::make_shared<QImage>(new_width, new_height, QImage::Format_RGBA8888_Premultiplied);
 
 		// Fill with solid color
 		image->fill(QColor(QString::fromStdString(color)));
@@ -795,19 +771,6 @@
 {
 	// Create new buffer
 	{
-<<<<<<< HEAD
-		image = std::shared_ptr<QImage>(new QImage(qbuffer, new_width, new_height, new_width * bytes_per_pixel, type, (QImageCleanupFunction) &openshot::Frame::cleanUpBuffer, (void*) qbuffer));
-
-		// Always convert to RGBA8888 (if different)
-		if (image->format() != QImage::Format_RGBA8888_Premultiplied)
-			*image  = image->convertToFormat(QImage::Format_RGBA8888_Premultiplied);
-
-			// Update height and width
-		width = image->width();
-		height = image->height();
-		has_image_data = true;
-	}
-=======
 		const GenericScopedLock<juce::CriticalSection> lock(addingImageSection);
 		int buffer_size = new_width * new_height * bytes_per_pixel;
 		qbuffer = new unsigned char[buffer_size]();
@@ -827,7 +790,6 @@
 		(void*) qbuffer
 	);
 	AddImage(new_image);
->>>>>>> 8f6c6421
 }
 
 // Add (or replace) pixel data to the frame
@@ -874,14 +836,9 @@
 			if (image == new_image || image->size() != new_image->size()) {
 				ret = true;
 			}
-<<<<<<< HEAD
 			else if (new_image->format() != QImage::Format_RGBA8888_Premultiplied) {
-				new_image = std::shared_ptr<QImage>(new QImage(new_image->convertToFormat(QImage::Format_RGBA8888_Premultiplied)));
-=======
-			else if (new_image->format() != image->format()) {
 				new_image = std::make_shared<QImage>(
-					new_image->convertToFormat(image->format()));
->>>>>>> 8f6c6421
+					new_image->convertToFormat(QImage::Format_RGBA8888_Premultiplied));
 			}
 		}
 		if (ret) {
@@ -1021,13 +978,9 @@
 	MagickCore::ExportImagePixels(new_image->constImage(), 0, 0, new_image->columns(), new_image->rows(), "RGBA", Magick::CharPixel, buffer, &exception);
 
 	// Create QImage of frame data
-<<<<<<< HEAD
-	image = std::shared_ptr<QImage>(new QImage(qbuffer, width, height, width * BPP, QImage::Format_RGBA8888_Premultiplied, (QImageCleanupFunction) &cleanUpBuffer, (void*) qbuffer));
-=======
 	image = std::make_shared<QImage>(
-		qbuffer, width, height, width * BPP, QImage::Format_RGBA8888,
+		qbuffer, width, height, width * BPP, QImage::Format_RGBA8888_Premultiplied,
 		(QImageCleanupFunction) &cleanUpBuffer, (void*) qbuffer);
->>>>>>> 8f6c6421
 
 	// Update height and width
 	width = image->width();
