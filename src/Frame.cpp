/**
 * @file
 * @brief Source file for Frame class
 * @author Jonathan Thomas <jonathan@openshot.org>
 *
 * @section LICENSE
 *
 * Copyright (c) 2008-2014 OpenShot Studios, LLC
 * <http://www.openshotstudios.com/>. This file is part of
 * OpenShot Library (libopenshot), an open-source project dedicated to
 * delivering high quality video editing and animation solutions to the
 * world. For more information visit <http://www.openshot.org/>.
 *
 * OpenShot Library (libopenshot) is free software: you can redistribute it
 * and/or modify it under the terms of the GNU Lesser General Public License
 * as published by the Free Software Foundation, either version 3 of the
 * License, or (at your option) any later version.
 *
 * OpenShot Library (libopenshot) is distributed in the hope that it will be
 * useful, but WITHOUT ANY WARRANTY; without even the implied warranty of
 * MERCHANTABILITY or FITNESS FOR A PARTICULAR PURPOSE. See the
 * GNU Lesser General Public License for more details.
 *
 * You should have received a copy of the GNU Lesser General Public License
 * along with OpenShot Library. If not, see <http://www.gnu.org/licenses/>.
 */

#include "../include/Frame.h"

using namespace std;
using namespace openshot;

// Constructor - blank frame (300x200 blank image, 48kHz audio silence)
Frame::Frame() : number(1), pixel_ratio(1,1), channels(2), width(1), height(1), color("#000000"),
		channel_layout(LAYOUT_STEREO), sample_rate(44100), qbuffer(NULL), has_audio_data(false), has_image_data(false),
		max_audio_sample(0)
{
	// Init the image magic and audio buffer
	audio = std::shared_ptr<juce::AudioSampleBuffer>(new juce::AudioSampleBuffer(channels, 0));

	// initialize the audio samples to zero (silence)
	audio->clear();
};

// Constructor - image only (48kHz audio silence)
Frame::Frame(int64_t number, int width, int height, string color)
	: number(number), pixel_ratio(1,1), channels(2), width(width), height(height), color(color),
	  channel_layout(LAYOUT_STEREO), sample_rate(44100), qbuffer(NULL), has_audio_data(false), has_image_data(false),
	  max_audio_sample(0)
{
	// Init the image magic and audio buffer
	audio = std::shared_ptr<juce::AudioSampleBuffer>(new juce::AudioSampleBuffer(channels, 0));

	// initialize the audio samples to zero (silence)
	audio->clear();
};

// Constructor - audio only (300x200 blank image)
Frame::Frame(int64_t number, int samples, int channels) :
		number(number), pixel_ratio(1,1), channels(channels), width(1), height(1), color("#000000"),
		channel_layout(LAYOUT_STEREO), sample_rate(44100), qbuffer(NULL), has_audio_data(false), has_image_data(false),
		max_audio_sample(0)
{
	// Init the image magic and audio buffer
	audio = std::shared_ptr<juce::AudioSampleBuffer>(new juce::AudioSampleBuffer(channels, samples));

	// initialize the audio samples to zero (silence)
	audio->clear();
};

// Constructor - image & audio
Frame::Frame(int64_t number, int width, int height, string color, int samples, int channels)
	: number(number), pixel_ratio(1,1), channels(channels), width(width), height(height), color(color),
	  channel_layout(LAYOUT_STEREO), sample_rate(44100), qbuffer(NULL), has_audio_data(false), has_image_data(false),
	  max_audio_sample(0)
{
	// Init the image magic and audio buffer
	audio = std::shared_ptr<juce::AudioSampleBuffer>(new juce::AudioSampleBuffer(channels, samples));

	// initialize the audio samples to zero (silence)
	audio->clear();
};


// Copy constructor
Frame::Frame ( const Frame &other )
{
	// copy pointers and data
	DeepCopy(other);
}

// Assignment operator
Frame& Frame::operator= (const Frame& other)
{
	// copy pointers and data
	DeepCopy(other);

	return *this;
}

// Copy data and pointers from another Frame instance
void Frame::DeepCopy(const Frame& other)
{
	number = other.number;
	channels = other.channels;
	width = other.width;
	height = other.height;
	channel_layout = other.channel_layout;
	has_audio_data = other.has_image_data;
	has_image_data = other.has_image_data;
	sample_rate = other.sample_rate;
	pixel_ratio = Fraction(other.pixel_ratio.num, other.pixel_ratio.den);
	color = other.color;

	if (other.image)
		image = std::shared_ptr<QImage>(new QImage(*(other.image)));
	if (other.audio)
		audio = std::shared_ptr<juce::AudioSampleBuffer>(new juce::AudioSampleBuffer(*(other.audio)));
	if (other.wave_image)
		wave_image = std::shared_ptr<QImage>(new QImage(*(other.wave_image)));
}

// Descructor
Frame::~Frame() {
	// Clear all pointers
	image.reset();
	audio.reset();
}

// Display the frame image to the screen (primarily used for debugging reasons)
void Frame::Display()
{
	if (!QApplication::instance()) {
		// Only create the QApplication once
		static int argc = 1;
		static char* argv[1] = {NULL};
		previewApp = std::shared_ptr<QApplication>(new QApplication(argc, argv));
	}

	// Get preview image
	std::shared_ptr<QImage> previewImage = GetImage();

	// Update the image to reflect the correct pixel aspect ration (i.e. to fix non-squar pixels)
	if (pixel_ratio.num != 1 || pixel_ratio.den != 1)
	{
		// Calculate correct DAR (display aspect ratio)
		int new_width = previewImage->size().width();
		int new_height = previewImage->size().height() * pixel_ratio.Reciprocal().ToDouble();

		// Resize to fix DAR
		previewImage = std::shared_ptr<QImage>(new QImage(previewImage->scaled(new_width, new_height, Qt::IgnoreAspectRatio, Qt::SmoothTransformation)));
	}

	// Create window
	QWidget previewWindow;
	previewWindow.setStyleSheet("background-color: #000000;");
	QHBoxLayout layout;

	// Create label with current frame's image
	QLabel previewLabel;
	previewLabel.setPixmap(QPixmap::fromImage(*previewImage));
	previewLabel.setMask(QPixmap::fromImage(*previewImage).mask());
	layout.addWidget(&previewLabel);

	// Show the window
	previewWindow.setLayout(&layout);
	previewWindow.show();
	previewApp->exec();
}

// Get an audio waveform image
std::shared_ptr<QImage> Frame::GetWaveform(int width, int height, int Red, int Green, int Blue, int Alpha)
{
	// Clear any existing waveform image
	ClearWaveform();

	// Init a list of lines
	QVector<QPointF> lines;
	QVector<QPointF> labels;

	// Calculate width of an image based on the # of samples
	int total_samples = GetAudioSamplesCount();
	if (total_samples > 0)
	{
		// If samples are present...
		int new_height = 200 * audio->getNumChannels();
		int height_padding = 20 * (audio->getNumChannels() - 1);
		int total_height = new_height + height_padding;
		int total_width = 0;

		// Loop through each audio channel
		int Y = 100;
		for (int channel = 0; channel < audio->getNumChannels(); channel++)
		{
			int X = 0;

			// Get audio for this channel
			const float *samples = audio->getReadPointer(channel);

			for (int sample = 0; sample < GetAudioSamplesCount(); sample++, X++)
			{
				// Sample value (scaled to -100 to 100)
				float value = samples[sample] * 100;

				// Append a line segment for each sample
				if (value != 0.0) {
					// LINE
					lines.push_back(QPointF(X,Y));
					lines.push_back(QPointF(X,Y-value));
				}
				else {
					// DOT
					lines.push_back(QPointF(X,Y));
					lines.push_back(QPointF(X,Y));
				}
			}

			// Add Channel Label Coordinate
			labels.push_back(QPointF(5, Y - 5));

			// Increment Y
			Y += (200 + height_padding);
			total_width = X;
		}

		// Create blank image
		wave_image = std::shared_ptr<QImage>(new QImage(total_width, total_height, QImage::Format_RGBA8888));
		wave_image->fill(QColor(0,0,0,0));

		// Load QPainter with wave_image device
		QPainter painter(wave_image.get());

		// Set pen color
		painter.setPen(QColor(Red, Green, Blue, Alpha));

		// Draw the waveform
		painter.drawLines(lines);
		painter.end();

		// Loop through the channels labels (and draw the text)
		// TODO: Configure Fonts in Qt5 correctly, so the drawText method does not crash
//		painter.setFont(QFont(QString("Arial"), 16, 1, false));
//		for (int channel = 0; channel < labels.size(); channel++) {
//			stringstream label;
//			label << "Channel " << channel;
//		    painter.drawText(labels.at(channel), QString::fromStdString(label.str()));
//		}

		// Resize Image (if requested)
		if (width != total_width || height != total_height) {
			QImage scaled_wave_image = wave_image->scaled(width, height, Qt::IgnoreAspectRatio, Qt::FastTransformation);
			wave_image = std::shared_ptr<QImage>(new QImage(scaled_wave_image));
		}
	}
	else
	{
		// No audio samples present
		wave_image = std::shared_ptr<QImage>(new QImage(width, height, QImage::Format_RGBA8888));
		wave_image->fill(QColor(QString::fromStdString("#000000")));
	}

	// Return new image
	return wave_image;
}

// Clear the waveform image (and deallocate it's memory)
void Frame::ClearWaveform()
{
	if (wave_image)
		wave_image.reset();
}

// Get an audio waveform image pixels
const unsigned char* Frame::GetWaveformPixels(int width, int height, int Red, int Green, int Blue, int Alpha)
{
	// Get audio wave form image
	wave_image = GetWaveform(width, height, Red, Green, Blue, Alpha);

	// Return array of pixel packets
	return wave_image->bits();
}

// Display the wave form
void Frame::DisplayWaveform()
{
	// Get audio wave form image
	GetWaveform(720, 480, 0, 123, 255, 255);

	if (!QApplication::instance()) {
		// Only create the QApplication once
		static int argc = 1;
		static char* argv[1] = {NULL};
		previewApp = std::shared_ptr<QApplication>(new QApplication(argc, argv));
	}

	// Create window
	QWidget previewWindow;
	previewWindow.setStyleSheet("background-color: #000000;");
	QHBoxLayout layout;

	// Create label with current frame's waveform image
	QLabel previewLabel;
	previewLabel.setPixmap(QPixmap::fromImage(*wave_image));
	previewLabel.setMask(QPixmap::fromImage(*wave_image).mask());
	layout.addWidget(&previewLabel);

	// Show the window
	previewWindow.setLayout(&layout);
	previewWindow.show();
	previewApp->exec();

	// Deallocate waveform image
	ClearWaveform();
}

// Get magnitude of range of samples (if channel is -1, return average of all channels for that sample)
float Frame::GetAudioSample(int channel, int sample, int magnitude_range)
{
	if (channel > 0) {
		// return average magnitude for a specific channel/sample range
		return audio->getMagnitude(channel, sample, magnitude_range);

	} else {
		// Return average magnitude for all channels
		return audio->getMagnitude(sample, magnitude_range);
	}
}

// Get an array of sample data
float* Frame::GetAudioSamples(int channel)
{
	// return JUCE audio data for this channel
	return audio->getWritePointer(channel);
}

// Get a planar array of sample data, using any sample rate
float* Frame::GetPlanarAudioSamples(int new_sample_rate, AudioResampler* resampler, int* sample_count)
{
	float *output = NULL;
	AudioSampleBuffer *buffer(audio.get());
	int num_of_channels = audio->getNumChannels();
	int num_of_samples = GetAudioSamplesCount();

	// Resample to new sample rate (if needed)
	if (new_sample_rate != sample_rate)
	{
		// YES, RESAMPLE AUDIO
		resampler->SetBuffer(audio.get(), sample_rate, new_sample_rate);

		// Resample data, and return new buffer pointer
		buffer = resampler->GetResampledBuffer();

		// Update num_of_samples
		num_of_samples = buffer->getNumSamples();
	}

	// INTERLEAVE all samples together (channel 1 + channel 2 + channel 1 + channel 2, etc...)
	output = new float[num_of_channels * num_of_samples];
	int position = 0;

	// Loop through samples in each channel (combining them)
	for (int channel = 0; channel < num_of_channels; channel++)
	{
		for (int sample = 0; sample < num_of_samples; sample++)
		{
			// Add sample to output array
			output[position] = buffer->getReadPointer(channel)[sample];

			// increment position
			position++;
		}
	}

	// Update sample count (since it might have changed due to resampling)
	*sample_count = num_of_samples;

	// return combined array
	return output;
}


// Get an array of sample data (all channels interleaved together), using any sample rate
float* Frame::GetInterleavedAudioSamples(int new_sample_rate, AudioResampler* resampler, int* sample_count)
{
	float *output = NULL;
	AudioSampleBuffer *buffer(audio.get());
	int num_of_channels = audio->getNumChannels();
	int num_of_samples = GetAudioSamplesCount();

	// Resample to new sample rate (if needed)
	if (new_sample_rate != sample_rate && resampler)
	{
		// YES, RESAMPLE AUDIO
		resampler->SetBuffer(audio.get(), sample_rate, new_sample_rate);

		// Resample data, and return new buffer pointer
		buffer = resampler->GetResampledBuffer();

		// Update num_of_samples
		num_of_samples = buffer->getNumSamples();
	}

	// INTERLEAVE all samples together (channel 1 + channel 2 + channel 1 + channel 2, etc...)
	output = new float[num_of_channels * num_of_samples];
	int position = 0;

	// Loop through samples in each channel (combining them)
	for (int sample = 0; sample < num_of_samples; sample++)
	{
		for (int channel = 0; channel < num_of_channels; channel++)
		{
			// Add sample to output array
			output[position] = buffer->getReadPointer(channel)[sample];

			// increment position
			position++;
		}
	}

	// Update sample count (since it might have changed due to resampling)
	*sample_count = num_of_samples;

	// return combined array
	return output;
}

// Get number of audio channels
int Frame::GetAudioChannelsCount()
{
    const GenericScopedLock<CriticalSection> lock(addingAudioSection);
	if (audio)
		return audio->getNumChannels();
	else
		return 0;
}

// Get number of audio samples
int Frame::GetAudioSamplesCount()
{
    const GenericScopedLock<CriticalSection> lock(addingAudioSection);
	return max_audio_sample;
}

juce::AudioSampleBuffer *Frame::GetAudioSampleBuffer()
{
    return audio.get();
}

// Get the size in bytes of this frame (rough estimate)
int64_t Frame::GetBytes()
{
	int64_t total_bytes = 0;
	if (image)
		total_bytes += (width * height * sizeof(char) * 4);
	if (audio) {
		// approximate audio size (sample rate / 24 fps)
		total_bytes += (sample_rate / 24.0) * sizeof(float);
	}

	// return size of this frame
	return total_bytes;
}

// Get pixel data (as packets)
const unsigned char* Frame::GetPixels()
{
	// Check for blank image
	if (!image)
		// Fill with black
		AddColor(width, height, color);

	// Return array of pixel packets
	return image->bits();
}

// Get pixel data (for only a single scan-line)
const unsigned char* Frame::GetPixels(int row)
{
	// Return array of pixel packets
	return image->scanLine(row);
}

// Set Pixel Aspect Ratio
void Frame::SetPixelRatio(int num, int den)
{
	pixel_ratio.num = num;
	pixel_ratio.den = den;
}

// Set frame number
void Frame::SetFrameNumber(int64_t new_number)
{
	number = new_number;
}

// Calculate the # of samples per video frame (for a specific frame number and frame rate)
int Frame::GetSamplesPerFrame(int64_t number, Fraction fps, int sample_rate, int channels)
{
	// Get the total # of samples for the previous frame, and the current frame (rounded)
	double fps_rate = fps.Reciprocal().ToDouble();

	// Determine previous samples total, and make sure it's evenly divisible by the # of channels
	double previous_samples = (sample_rate * fps_rate) * (number - 1);
	double previous_samples_remainder = fmod(previous_samples, (double)channels); // subtract the remainder to the total (to make it evenly divisible)
	previous_samples -= previous_samples_remainder;

	// Determine the current samples total, and make sure it's evenly divisible by the # of channels
	double total_samples = (sample_rate * fps_rate) * number;
	double total_samples_remainder = fmod(total_samples, (double)channels); // subtract the remainder to the total (to make it evenly divisible)
	total_samples -= total_samples_remainder;

	// Subtract the previous frame's total samples with this frame's total samples.  Not all sample rates can
	// be evenly divided into frames, so each frame can have have different # of samples.
	int samples_per_frame = round(total_samples - previous_samples);
	return samples_per_frame;
}

// Calculate the # of samples per video frame (for the current frame number)
int Frame::GetSamplesPerFrame(Fraction fps, int sample_rate, int channels)
{
	return GetSamplesPerFrame(number, fps, sample_rate, channels);
}

// Get height of image
int Frame::GetHeight()
{
	return height;
}

// Get height of image
int Frame::GetWidth()
{
	return width;
}

// Get the original sample rate of this frame's audio data
int Frame::SampleRate()
{
	return sample_rate;
}

// Get the original sample rate of this frame's audio data
ChannelLayout Frame::ChannelsLayout()
{
	return channel_layout;
}


// Save the frame image to the specified path.  The image format is determined from the extension (i.e. image.PNG, image.JPEG)
void Frame::Save(string path, float scale, string format, int quality)
{
	// Get preview image
	std::shared_ptr<QImage> previewImage = GetImage();

	// scale image if needed
	if (abs(scale) > 1.001 || abs(scale) < 0.999)
	{
		int new_width = width;
		int new_height = height;

		// Update the image to reflect the correct pixel aspect ration (i.e. to fix non-squar pixels)
		if (pixel_ratio.num != 1 || pixel_ratio.den != 1)
		{
			// Calculate correct DAR (display aspect ratio)
			int new_width = previewImage->size().width();
			int new_height = previewImage->size().height() * pixel_ratio.Reciprocal().ToDouble();

			// Resize to fix DAR
			previewImage = std::shared_ptr<QImage>(new QImage(previewImage->scaled(new_width, new_height, Qt::IgnoreAspectRatio, Qt::SmoothTransformation)));
		}

		// Resize image
		previewImage = std::shared_ptr<QImage>(new QImage(previewImage->scaled(new_width * scale, new_height * scale, Qt::KeepAspectRatio, Qt::SmoothTransformation)));
	}

	// Save image
	previewImage->save(QString::fromStdString(path), format.c_str(), quality);
}

// Thumbnail the frame image to the specified path.  The image format is determined from the extension (i.e. image.PNG, image.JPEG)
void Frame::Thumbnail(string path, int new_width, int new_height, string mask_path, string overlay_path,
		string background_color, bool ignore_aspect, string format, int quality, float rotate) {

	// Create blank thumbnail image & fill background color
	std::shared_ptr<QImage> thumbnail = std::shared_ptr<QImage>(new QImage(new_width, new_height, QImage::Format_RGBA8888));
	thumbnail->fill(QColor(QString::fromStdString(background_color)));

	// Create painter
	QPainter painter(thumbnail.get());
	painter.setRenderHints(QPainter::Antialiasing | QPainter::SmoothPixmapTransform | QPainter::TextAntialiasing, true);

	// Get preview image
	std::shared_ptr<QImage> previewImage = GetImage();

	// Update the image to reflect the correct pixel aspect ration (i.e. to fix non-squar pixels)
	if (pixel_ratio.num != 1 || pixel_ratio.den != 1)
	{
		// Calculate correct DAR (display aspect ratio)
		int aspect_width = previewImage->size().width();
		int aspect_height = previewImage->size().height() * pixel_ratio.Reciprocal().ToDouble();

		// Resize to fix DAR
		previewImage = std::shared_ptr<QImage>(new QImage(previewImage->scaled(aspect_width, aspect_height, Qt::IgnoreAspectRatio, Qt::SmoothTransformation)));
	}

	// Resize frame image
	if (ignore_aspect)
		// Ignore aspect ratio
		previewImage = std::shared_ptr<QImage>(new QImage(previewImage->scaled(new_width, new_height, Qt::IgnoreAspectRatio, Qt::SmoothTransformation)));
	else
		// Maintain aspect ratio
		previewImage = std::shared_ptr<QImage>(new QImage(previewImage->scaled(new_width, new_height, Qt::KeepAspectRatio, Qt::SmoothTransformation)));

	// Composite frame image onto background (centered)
	int x = (new_width - previewImage->size().width()) / 2.0; // center
	int y = (new_height - previewImage->size().height()) / 2.0; // center
	painter.setCompositionMode(QPainter::CompositionMode_SourceOver);


	// Create transform and rotate (if needed)
	QTransform transform;
	float origin_x = previewImage->width() / 2.0;
	float origin_y = previewImage->height() / 2.0;
	transform.translate(origin_x, origin_y);
	transform.rotate(rotate);
	transform.translate(-origin_x,-origin_y);
	painter.setTransform(transform);

	// Draw image onto QImage
	painter.drawImage(x, y, *previewImage);


	// Overlay Image (if any)
	if (overlay_path != "") {
		// Open overlay
		std::shared_ptr<QImage> overlay = std::shared_ptr<QImage>(new QImage());
		overlay->load(QString::fromStdString(overlay_path));

		// Set pixel format
		overlay = std::shared_ptr<QImage>(new QImage(overlay->convertToFormat(QImage::Format_RGBA8888)));

		// Resize to fit
		overlay = std::shared_ptr<QImage>(new QImage(overlay->scaled(new_width, new_height, Qt::IgnoreAspectRatio, Qt::SmoothTransformation)));

		// Composite onto thumbnail
		painter.setCompositionMode(QPainter::CompositionMode_SourceOver);
		painter.drawImage(0, 0, *overlay);
	}


	// Mask Image (if any)
	if (mask_path != "") {
		// Open mask
		std::shared_ptr<QImage> mask = std::shared_ptr<QImage>(new QImage());
		mask->load(QString::fromStdString(mask_path));

		// Set pixel format
		mask = std::shared_ptr<QImage>(new QImage(mask->convertToFormat(QImage::Format_RGBA8888)));

		// Resize to fit
		mask = std::shared_ptr<QImage>(new QImage(mask->scaled(new_width, new_height, Qt::IgnoreAspectRatio, Qt::SmoothTransformation)));

		// Negate mask
		mask->invertPixels();

		// Get pixels
		unsigned char *pixels = (unsigned char *) thumbnail->bits();
		unsigned char *mask_pixels = (unsigned char *) mask->bits();

		// Convert the mask image to grayscale
		// Loop through pixels
		for (int pixel = 0, byte_index=0; pixel < new_width * new_height; pixel++, byte_index+=4)
		{
			// Get the RGB values from the pixel
			int gray_value = qGray(mask_pixels[byte_index], mask_pixels[byte_index] + 1, mask_pixels[byte_index] + 2);
			int Frame_Alpha = pixels[byte_index + 3];
			int Mask_Value = constrain(Frame_Alpha - gray_value);

			// Set all alpha pixels to gray value
			pixels[byte_index + 3] = Mask_Value;
		}
	}


	// End painter
	painter.end();

	// Save image
	thumbnail->save(QString::fromStdString(path), format.c_str(), quality);
}

// Constrain a color value from 0 to 255
int Frame::constrain(int color_value)
{
	// Constrain new color from 0 to 255
	if (color_value < 0)
		color_value = 0;
	else if (color_value > 255)
		color_value = 255;

	return color_value;
}

// Add (or replace) pixel data to the frame (based on a solid color)
void Frame::AddColor(int new_width, int new_height, string new_color)
{
	// Set color
	color = new_color;

	// Create new image object, and fill with pixel data
	const GenericScopedLock<CriticalSection> lock(addingImageSection);
	#pragma omp critical (AddImage)
	{
		image = std::shared_ptr<QImage>(new QImage(new_width, new_height, QImage::Format_RGBA8888));

		// Fill with solid color
		image->fill(QColor(QString::fromStdString(color)));
	}
	// Update height and width
	width = image->width();
	height = image->height();
	has_image_data = true;
}

// Add (or replace) pixel data to the frame
void Frame::AddImage(int new_width, int new_height, int bytes_per_pixel, QImage::Format type, const unsigned char *pixels_)
{
	// Create new buffer
	const GenericScopedLock<CriticalSection> lock(addingImageSection);
	int buffer_size = new_width * new_height * bytes_per_pixel;
	qbuffer = new unsigned char[buffer_size]();

	// Copy buffer data
	memcpy((unsigned char*)qbuffer, pixels_, buffer_size);

	// Create new image object, and fill with pixel data
	#pragma omp critical (AddImage)
	{
		image = std::shared_ptr<QImage>(new QImage(qbuffer, new_width, new_height, new_width * bytes_per_pixel, type, (QImageCleanupFunction) &openshot::Frame::cleanUpBuffer, (void*) qbuffer));

		// Always convert to RGBA8888 (if different)
		if (image->format() != QImage::Format_RGBA8888)
			*image  = image->convertToFormat(QImage::Format_RGBA8888);

			// Update height and width
		width = image->width();
		height = image->height();
		has_image_data = true;
	}
}

// Add (or replace) pixel data to the frame
void Frame::AddImage(std::shared_ptr<QImage> new_image)
{
	// Ignore blank images
	if (!new_image)
		return;

	// assign image data
	const GenericScopedLock<CriticalSection> lock(addingImageSection);
	#pragma omp critical (AddImage)
	{
		image = new_image;

		// Always convert to RGBA8888 (if different)
		if (image->format() != QImage::Format_RGBA8888)
			*image = image->convertToFormat(QImage::Format_RGBA8888);

		// Update height and width
		width = image->width();
		height = image->height();
		has_image_data = true;
	}
}

// Add (or replace) pixel data to the frame (for only the odd or even lines)
void Frame::AddImage(std::shared_ptr<QImage> new_image, bool only_odd_lines)
{
	// Ignore blank new_image
	if (!new_image)
		return;

	// Check for blank source image
	if (!image) {
		// Replace the blank source image
		AddImage(new_image);

	} else {

		// Ignore image of different sizes or formats
		bool ret=false;
		#pragma omp critical (AddImage)
		if (image == new_image || image->size() != image->size() || image->format() != image->format())
			ret=true;
		if (ret)
			return;

		// Get the frame's image
		const GenericScopedLock<CriticalSection> lock(addingImageSection);
		#pragma omp critical (AddImage)
		{
			const unsigned char *pixels = image->bits();
			const unsigned char *new_pixels = new_image->bits();

			// Loop through the scanlines of the image (even or odd)
			int start = 0;
			if (only_odd_lines)
				start = 1;
				for (int row = start; row < image->height(); row += 2) {
					memcpy((unsigned char *) pixels, new_pixels + (row * image->bytesPerLine()), image->bytesPerLine());
					new_pixels += image->bytesPerLine();
				}

			// Update height and width
			width = image->width();
			height = image->height();
			has_image_data = true;
		}
	}
}


// Resize audio container to hold more (or less) samples and channels
void Frame::ResizeAudio(int channels, int length, int rate, ChannelLayout layout)
{
    const GenericScopedLock<CriticalSection> lock(addingAudioSection);

    // Resize JUCE audio buffer
	audio->setSize(channels, length, true, true, false);
	channel_layout = layout;
	sample_rate = rate;

	// Calculate max audio sample added
	max_audio_sample = length;
}

// Add audio samples to a specific channel
void Frame::AddAudio(bool replaceSamples, int destChannel, int destStartSample, const float* source, int numSamples, float gainToApplyToSource = 1.0f) {
	const GenericScopedLock<CriticalSection> lock(addingAudioSection);
	#pragma omp critical (adding_audio)
    {
		// Clamp starting sample to 0
		int destStartSampleAdjusted = max(destStartSample, 0);

		// Extend audio container to hold more (or less) samples and channels.. if needed
		int new_length = destStartSampleAdjusted + numSamples;
		int new_channel_length = audio->getNumChannels();
		if (destChannel >= new_channel_length)
			new_channel_length = destChannel + 1;
		if (new_length > audio->getNumSamples() || new_channel_length > audio->getNumChannels())
			audio->setSize(new_channel_length, new_length, true, true, false);

		// Clear the range of samples first (if needed)
		if (replaceSamples)
			audio->clear(destChannel, destStartSampleAdjusted, numSamples);
<<<<<<< HEAD

		// Add samples to frame's audio buffer
		audio->addFrom(destChannel, destStartSampleAdjusted, source, numSamples, gainToApplyToSource);
=======

		// Get max volume of the current audio data
		// TODO: This always appears to be 0, which is probably not expected since that means gainFactor is always multiplied by 1.0 below.
		// "sum_volumes = current_max_volume + new_max_volume" is then alwasy "sum_volumes = 0 + new_max_volume",
		// which makes "gainFactor *= ((current_max_volume + new_max_volume) - (current_max_volume * new_max_volume)) / sum_volumes;"
		// which simplifies to "gainFactor *= new_max_volume / new_max_volume;" aka "gainFactor *= 1.0"
		// - Rich Alloway
		float current_max_volume = audio->getMagnitude(destChannel, destStartSampleAdjusted, numSamples);

		// Determine max volume of new audio data (before we add them together)
		float new_max_volume = 0.0;
		for (int sample=0; sample<numSamples; sample++) {
			if (source[sample] > new_max_volume)
				new_max_volume = source[sample];
		}

		// Determine volume adjustments (to prevent overflows)
		float sum_volumes = current_max_volume + new_max_volume;
		float gainFactor = gainToApplyToSource;
		if (sum_volumes > 0.0) {
			// Reduce both sources by this amount (existing samples and new samples)
			gainFactor *= ((current_max_volume + new_max_volume) - (current_max_volume * new_max_volume)) / sum_volumes;
			audio->applyGain(gainFactor);
			ZmqLogger::Instance()->AppendDebugMethod("Frame::AddAudio", "gainToApplyToSource", gainToApplyToSource, "gainFactor", gainFactor, "sum_volumes", sum_volumes, "current_max_volume", current_max_volume, "new_max_volume", new_max_volume, "((current_max_volume + new_max_volume) - (current_max_volume * new_max_volume)) / sum_volumes", ((current_max_volume + new_max_volume) - (current_max_volume * new_max_volume)) / sum_volumes);
		}

		// Add samples to frame's audio buffer
		audio->addFrom(destChannel, destStartSampleAdjusted, source, numSamples, gainFactor);
>>>>>>> c34ffdcd
		has_audio_data = true;

		// Calculate max audio sample added
		if (new_length > max_audio_sample)
			max_audio_sample = new_length;
	}
}

// Apply gain ramp (i.e. fading volume)
void Frame::ApplyGainRamp(int destChannel, int destStartSample, int numSamples, float initial_gain = 0.0f, float final_gain = 1.0f)
{
    const GenericScopedLock<CriticalSection> lock(addingAudioSection);

    // Apply gain ramp
	audio->applyGainRamp(destChannel, destStartSample, numSamples, initial_gain, final_gain);
}

// Get pointer to Magick++ image object
std::shared_ptr<QImage> Frame::GetImage()
{
	// Check for blank image
	if (!image)
		// Fill with black
		AddColor(width, height, color);

	return image;
}

#ifdef USE_IMAGEMAGICK
// Get pointer to ImageMagick image object
std::shared_ptr<Magick::Image> Frame::GetMagickImage()
{
	// Check for blank image
	if (!image)
		// Fill with black
		AddColor(width, height, "#000000");

	// Get the pixels from the frame image
	QRgb const *tmpBits = (const QRgb*)image->bits();

	// Create new image object, and fill with pixel data
	std::shared_ptr<Magick::Image> magick_image = std::shared_ptr<Magick::Image>(new Magick::Image(image->width(), image->height(),"RGBA", Magick::CharPixel, tmpBits));

	// Give image a transparent background color
	magick_image->backgroundColor(Magick::Color("none"));
	magick_image->virtualPixelMethod(Magick::TransparentVirtualPixelMethod);
	magick_image->matte(true);

	return magick_image;
}
#endif

#ifdef USE_IMAGEMAGICK
// Get pointer to QImage of frame
void Frame::AddMagickImage(std::shared_ptr<Magick::Image> new_image)
{
	const int BPP = 4;
	const std::size_t bufferSize = new_image->columns() * new_image->rows() * BPP;

	/// Use realloc for fast memory allocation.
	/// TODO: consider locking the buffer for mt safety
	//qbuffer = reinterpret_cast<unsigned char*>(realloc(qbuffer, bufferSize));
	qbuffer = new unsigned char[bufferSize]();
	unsigned char *buffer = (unsigned char*)qbuffer;

    // Iterate through the pixel packets, and load our own buffer
	// Each color needs to be scaled to 8 bit (using the ImageMagick built-in ScaleQuantumToChar function)
	int numcopied = 0;
    Magick::PixelPacket *pixels = new_image->getPixels(0,0, new_image->columns(), new_image->rows());
    for (int n = 0, i = 0; n < new_image->columns() * new_image->rows(); n += 1, i += 4) {
    	buffer[i+0] = MagickCore::ScaleQuantumToChar((Magick::Quantum) pixels[n].red);
    	buffer[i+1] = MagickCore::ScaleQuantumToChar((Magick::Quantum) pixels[n].green);
    	buffer[i+2] = MagickCore::ScaleQuantumToChar((Magick::Quantum) pixels[n].blue);
    	buffer[i+3] = 255 - MagickCore::ScaleQuantumToChar((Magick::Quantum) pixels[n].opacity);
    	numcopied+=4;
    }

    // Create QImage of frame data
    image = std::shared_ptr<QImage>(new QImage(qbuffer, width, height, width * BPP, QImage::Format_RGBA8888, (QImageCleanupFunction) &cleanUpBuffer, (void*) qbuffer));

	// Update height and width
	width = image->width();
	height = image->height();
	has_image_data = true;
}
#endif

// Play audio samples for this frame
void Frame::Play()
{
	// Check if samples are present
	if (!GetAudioSamplesCount())
		return;

	AudioDeviceManager deviceManager;
	deviceManager.initialise (0, /* number of input channels */
	        2, /* number of output channels */
	        0, /* no XML settings.. */
	        true  /* select default device on failure */);
	//deviceManager.playTestSound();

	AudioSourcePlayer audioSourcePlayer;
	deviceManager.addAudioCallback (&audioSourcePlayer);

	ScopedPointer<AudioBufferSource> my_source;
	my_source = new AudioBufferSource(audio.get());

	// Create TimeSliceThread for audio buffering
	TimeSliceThread my_thread("Audio buffer thread");

	// Start thread
	my_thread.startThread();

	AudioTransportSource transport1;
	transport1.setSource (my_source,
			5000, // tells it to buffer this many samples ahead
			&my_thread,
			(double) sample_rate,
			audio->getNumChannels()); // sample rate of source
	transport1.setPosition (0);
	transport1.setGain(1.0);


	// Create MIXER
	MixerAudioSource mixer;
	mixer.addInputSource(&transport1, false);
	audioSourcePlayer.setSource (&mixer);

	// Start transports
	transport1.start();

	while (transport1.isPlaying())
	{
		cout << "playing" << endl;
		usleep(1000000);
	}

	cout << "DONE!!!" << endl;

	transport1.stop();
    transport1.setSource (0);
    audioSourcePlayer.setSource (0);
    my_thread.stopThread(500);
    deviceManager.removeAudioCallback (&audioSourcePlayer);
    deviceManager.closeAudioDevice();
    deviceManager.removeAllChangeListeners();
    deviceManager.dispatchPendingMessages();

	cout << "End of Play()" << endl;


}

// Clean up buffer after QImage is deleted
void Frame::cleanUpBuffer(void *info)
{
	if (info)
	{
		// Remove buffer since QImage tells us to
		unsigned char* ptr_to_qbuffer = (unsigned char*) info;
		delete[] ptr_to_qbuffer;
	}
}

// Add audio silence
void Frame::AddAudioSilence(int numSamples)
{
    const GenericScopedLock<CriticalSection> lock(addingAudioSection);

    // Resize audio container
	audio->setSize(channels, numSamples, false, true, false);
	audio->clear();
	has_audio_data = true;

	// Calculate max audio sample added
	if (numSamples > max_audio_sample)
		max_audio_sample = numSamples;
}<|MERGE_RESOLUTION|>--- conflicted
+++ resolved
@@ -853,40 +853,9 @@
 		// Clear the range of samples first (if needed)
 		if (replaceSamples)
 			audio->clear(destChannel, destStartSampleAdjusted, numSamples);
-<<<<<<< HEAD
 
 		// Add samples to frame's audio buffer
 		audio->addFrom(destChannel, destStartSampleAdjusted, source, numSamples, gainToApplyToSource);
-=======
-
-		// Get max volume of the current audio data
-		// TODO: This always appears to be 0, which is probably not expected since that means gainFactor is always multiplied by 1.0 below.
-		// "sum_volumes = current_max_volume + new_max_volume" is then alwasy "sum_volumes = 0 + new_max_volume",
-		// which makes "gainFactor *= ((current_max_volume + new_max_volume) - (current_max_volume * new_max_volume)) / sum_volumes;"
-		// which simplifies to "gainFactor *= new_max_volume / new_max_volume;" aka "gainFactor *= 1.0"
-		// - Rich Alloway
-		float current_max_volume = audio->getMagnitude(destChannel, destStartSampleAdjusted, numSamples);
-
-		// Determine max volume of new audio data (before we add them together)
-		float new_max_volume = 0.0;
-		for (int sample=0; sample<numSamples; sample++) {
-			if (source[sample] > new_max_volume)
-				new_max_volume = source[sample];
-		}
-
-		// Determine volume adjustments (to prevent overflows)
-		float sum_volumes = current_max_volume + new_max_volume;
-		float gainFactor = gainToApplyToSource;
-		if (sum_volumes > 0.0) {
-			// Reduce both sources by this amount (existing samples and new samples)
-			gainFactor *= ((current_max_volume + new_max_volume) - (current_max_volume * new_max_volume)) / sum_volumes;
-			audio->applyGain(gainFactor);
-			ZmqLogger::Instance()->AppendDebugMethod("Frame::AddAudio", "gainToApplyToSource", gainToApplyToSource, "gainFactor", gainFactor, "sum_volumes", sum_volumes, "current_max_volume", current_max_volume, "new_max_volume", new_max_volume, "((current_max_volume + new_max_volume) - (current_max_volume * new_max_volume)) / sum_volumes", ((current_max_volume + new_max_volume) - (current_max_volume * new_max_volume)) / sum_volumes);
-		}
-
-		// Add samples to frame's audio buffer
-		audio->addFrom(destChannel, destStartSampleAdjusted, source, numSamples, gainFactor);
->>>>>>> c34ffdcd
 		has_audio_data = true;
 
 		// Calculate max audio sample added
@@ -1007,7 +976,7 @@
 			(double) sample_rate,
 			audio->getNumChannels()); // sample rate of source
 	transport1.setPosition (0);
-	transport1.setGain(1.0);
+	transport1.setGain(1.0
 
 
 	// Create MIXER
