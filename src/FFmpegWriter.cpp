--- conflicted
+++ resolved
@@ -340,14 +340,8 @@
 
 	// Was option found?
 	if (option || (name == "g" || name == "qmin" || name == "qmax" || name == "max_b_frames" || name == "mb_decision" ||
-<<<<<<< HEAD
-			       name == "level" || name == "profile" || name == "slices" || name == "rc_min_rate"  || name == "rc_max_rate" ||
-			       name == "rc_buffer_size" || name == "crf"))
-	{
-=======
 				   name == "level" || name == "profile" || name == "slices" || name == "rc_min_rate" || name == "rc_max_rate" ||
-				   name == "crf" || name == "cqp")) {
->>>>>>> d539e468
+				   name="rc_buffer_size" || name == "crf" || name == "cqp")) {
 		// Check for specific named options
 		if (name == "g")
 			// Set gop_size
