/**
 * @file
 * @brief Source file for FFmpegWriter class
 * @author Jonathan Thomas <jonathan@openshot.org>, Fabrice Bellard
 *
 * @ref License
 */

/* LICENSE
 *
 * Copyright (c) 2008-2019 OpenShot Studios, LLC, Fabrice Bellard
 * (http://www.openshotstudios.com). This file is part of
 * OpenShot Library (http://www.openshot.org), an open-source project
 * dedicated to delivering high quality video editing and animation solutions
 * to the world.
 *
 * This file is originally based on the Libavformat API example, and then modified
 * by the libopenshot project.
 *
 * OpenShot Library (libopenshot) is free software: you can redistribute it
 * and/or modify it under the terms of the GNU Lesser General Public License
 * as published by the Free Software Foundation, either version 3 of the
 * License, or (at your option) any later version.
 *
 * OpenShot Library (libopenshot) is distributed in the hope that it will be
 * useful, but WITHOUT ANY WARRANTY; without even the implied warranty of
 * MERCHANTABILITY or FITNESS FOR A PARTICULAR PURPOSE. See the
 * GNU Lesser General Public License for more details.
 *
 * You should have received a copy of the GNU Lesser General Public License
 * along with OpenShot Library. If not, see <http://www.gnu.org/licenses/>.
 */

#include "FFmpegWriter.h"
<<<<<<< HEAD
#include "OpenMPUtilities.h"
#include "ZmqLogger.h"
=======
#include "Exceptions.h"
>>>>>>> dd2735e2

#include <iostream>

using namespace openshot;

#if HAVE_HW_ACCEL
#pragma message "You are compiling with experimental hardware encode"
#else
#pragma message "You are compiling only with software encode"
#endif

// Multiplexer parameters temporary storage
AVDictionary *mux_dict = NULL;

#if HAVE_HW_ACCEL
int hw_en_on = 1;					// Is set in UI
int hw_en_supported = 0;	// Is set by FFmpegWriter
AVPixelFormat hw_en_av_pix_fmt = AV_PIX_FMT_NONE;
AVHWDeviceType hw_en_av_device_type = AV_HWDEVICE_TYPE_VAAPI;
static AVBufferRef *hw_device_ctx = NULL;
AVFrame *hw_frame = NULL;

static int set_hwframe_ctx(AVCodecContext *ctx, AVBufferRef *hw_device_ctx, int64_t width, int64_t height)
{
	AVBufferRef *hw_frames_ref;
	AVHWFramesContext *frames_ctx = NULL;
	int err = 0;

	if (!(hw_frames_ref = av_hwframe_ctx_alloc(hw_device_ctx))) {
		std::clog << "Failed to create HW frame context.\n";
		return -1;
	}
	frames_ctx = (AVHWFramesContext *)(hw_frames_ref->data);
	frames_ctx->format    = hw_en_av_pix_fmt;
	frames_ctx->sw_format = AV_PIX_FMT_NV12;
	frames_ctx->width     = width;
	frames_ctx->height    = height;
	frames_ctx->initial_pool_size = 20;
	if ((err = av_hwframe_ctx_init(hw_frames_ref)) < 0) {
		std::clog << "Failed to initialize HW frame context. " <<
			"Error code: " << av_err2str(err) << "\n";
		av_buffer_unref(&hw_frames_ref);
		return err;
	}
	ctx->hw_frames_ctx = av_buffer_ref(hw_frames_ref);
	if (!ctx->hw_frames_ctx)
		err = AVERROR(ENOMEM);

	av_buffer_unref(&hw_frames_ref);
	return err;
}
#endif // HAVE_HW_ACCEL

FFmpegWriter::FFmpegWriter(const std::string& path) :
		path(path), fmt(NULL), oc(NULL), audio_st(NULL), video_st(NULL), samples(NULL),
		audio_outbuf(NULL), audio_outbuf_size(0), audio_input_frame_size(0), audio_input_position(0),
		initial_audio_input_frame_size(0), img_convert_ctx(NULL), cache_size(8), num_of_rescalers(32),
		rescaler_position(0), video_codec_ctx(NULL), audio_codec_ctx(NULL), is_writing(false), write_video_count(0), write_audio_count(0),
		original_sample_rate(0), original_channels(0), avr(NULL), avr_planar(NULL), is_open(false), prepare_streams(false),
		write_header(false), write_trailer(false), audio_encoder_buffer_size(0), audio_encoder_buffer(NULL) {

	// Disable audio & video (so they can be independently enabled)
	info.has_audio = false;
	info.has_video = false;

	// Configure OpenMP parallelism
	// Default number of threads per block
	omp_set_num_threads(OPEN_MP_NUM_PROCESSORS);
	// Allow nested parallel sections as deeply as supported
	omp_set_max_active_levels(OPEN_MP_MAX_ACTIVE);

	// Initialize FFMpeg, and register all formats and codecs
	AV_REGISTER_ALL

	// auto detect format
	auto_detect_format();
}

// Open the writer
void FFmpegWriter::Open() {
	if (!is_open) {
		// Open the writer
		is_open = true;

		// Prepare streams (if needed)
		if (!prepare_streams)
			PrepareStreams();

		// Now that all the parameters are set, we can open the audio and video codecs and allocate the necessary encode buffers
		if (info.has_video && video_st)
			open_video(oc, video_st);
		if (info.has_audio && audio_st)
			open_audio(oc, audio_st);

		// Write header (if needed)
		if (!write_header)
			WriteHeader();
	}
}

// auto detect format (from path)
void FFmpegWriter::auto_detect_format() {
	// Auto detect the output format from the name. default is mpeg.
	fmt = av_guess_format(NULL, path.c_str(), NULL);
	if (!fmt)
		throw InvalidFormat("Could not deduce output format from file extension.", path);

	// Allocate the output media context
	AV_OUTPUT_CONTEXT(&oc, path.c_str());
	if (!oc)
		throw OutOfMemory("Could not allocate memory for AVFormatContext.", path);

	// Set the AVOutputFormat for the current AVFormatContext
	oc->oformat = fmt;

	// Update codec names
	if (fmt->video_codec != AV_CODEC_ID_NONE && info.has_video)
		// Update video codec name
		info.vcodec = avcodec_find_encoder(fmt->video_codec)->name;

	if (fmt->audio_codec != AV_CODEC_ID_NONE && info.has_audio)
		// Update audio codec name
		info.acodec = avcodec_find_encoder(fmt->audio_codec)->name;
}

// initialize streams
void FFmpegWriter::initialize_streams() {
	ZmqLogger::Instance()->AppendDebugMethod("FFmpegWriter::initialize_streams", "fmt->video_codec", fmt->video_codec, "fmt->audio_codec", fmt->audio_codec, "AV_CODEC_ID_NONE", AV_CODEC_ID_NONE);

	// Add the audio and video streams using the default format codecs and initialize the codecs
	video_st = NULL;
	audio_st = NULL;
	if (fmt->video_codec != AV_CODEC_ID_NONE && info.has_video)
		// Add video stream
		video_st = add_video_stream();

	if (fmt->audio_codec != AV_CODEC_ID_NONE && info.has_audio)
		// Add audio stream
		audio_st = add_audio_stream();
}

// Set video export options
void FFmpegWriter::SetVideoOptions(bool has_video, std::string codec, Fraction fps, int width, int height, Fraction pixel_ratio, bool interlaced, bool top_field_first, int bit_rate) {
	// Set the video options
	if (codec.length() > 0) {
		AVCodec *new_codec;
		// Check if the codec selected is a hardware accelerated codec
#if HAVE_HW_ACCEL
#if defined(__linux__)
		if (strstr(codec.c_str(), "_vaapi") != NULL) {
			new_codec = avcodec_find_encoder_by_name(codec.c_str());
			hw_en_on = 1;
			hw_en_supported = 1;
			hw_en_av_pix_fmt = AV_PIX_FMT_VAAPI;
			hw_en_av_device_type = AV_HWDEVICE_TYPE_VAAPI;
		} else if (strstr(codec.c_str(), "_nvenc") != NULL) {
			new_codec = avcodec_find_encoder_by_name(codec.c_str());
			hw_en_on = 1;
			hw_en_supported = 1;
			hw_en_av_pix_fmt = AV_PIX_FMT_CUDA;
			hw_en_av_device_type = AV_HWDEVICE_TYPE_CUDA;
		} else {
			new_codec = avcodec_find_encoder_by_name(codec.c_str());
			hw_en_on = 0;
			hw_en_supported = 0;
		}
#elif defined(_WIN32)
		if (strstr(codec.c_str(), "_dxva2") != NULL) {
			new_codec = avcodec_find_encoder_by_name(codec.c_str());
			hw_en_on = 1;
			hw_en_supported = 1;
			hw_en_av_pix_fmt = AV_PIX_FMT_DXVA2_VLD;
			hw_en_av_device_type = AV_HWDEVICE_TYPE_DXVA2;
		} else if (strstr(codec.c_str(), "_nvenc") != NULL) {
			new_codec = avcodec_find_encoder_by_name(codec.c_str());
			hw_en_on = 1;
			hw_en_supported = 1;
			hw_en_av_pix_fmt = AV_PIX_FMT_CUDA;
			hw_en_av_device_type = AV_HWDEVICE_TYPE_CUDA;
		} else {
			new_codec = avcodec_find_encoder_by_name(codec.c_str());
			hw_en_on = 0;
			hw_en_supported = 0;
		}
#elif defined(__APPLE__)
		if (strstr(codec.c_str(), "_videotoolbox") != NULL) {
			new_codec = avcodec_find_encoder_by_name(codec.c_str());
			hw_en_on = 1;
			hw_en_supported = 1;
			hw_en_av_pix_fmt = AV_PIX_FMT_VIDEOTOOLBOX;
			hw_en_av_device_type = AV_HWDEVICE_TYPE_VIDEOTOOLBOX;
		} else {
			new_codec = avcodec_find_encoder_by_name(codec.c_str());
			hw_en_on = 0;
			hw_en_supported = 0;
		}
#else  // unknown OS
		new_codec = avcodec_find_encoder_by_name(codec.c_str());
#endif //__linux__/_WIN32/__APPLE__
#else // HAVE_HW_ACCEL
		new_codec = avcodec_find_encoder_by_name(codec.c_str());
#endif // HAVE_HW_ACCEL
		if (new_codec == NULL)
			throw InvalidCodec("A valid video codec could not be found for this file.", path);
		else {
			// Set video codec
			info.vcodec = new_codec->name;

			// Update video codec in fmt
			fmt->video_codec = new_codec->id;
		}
	}
	if (fps.num > 0) {
		// Set frames per second (if provided)
		info.fps.num = fps.num;
		info.fps.den = fps.den;

		// Set the timebase (inverse of fps)
		info.video_timebase.num = info.fps.den;
		info.video_timebase.den = info.fps.num;
	}
	if (width >= 1)
		info.width = width;
	if (height >= 1)
		info.height = height;
	if (pixel_ratio.num > 0) {
		info.pixel_ratio.num = pixel_ratio.num;
		info.pixel_ratio.den = pixel_ratio.den;
	}
	if (bit_rate >= 1000)                      // bit_rate is the bitrate in b/s
		info.video_bit_rate = bit_rate;
	if ((bit_rate >= 0) && (bit_rate < 256))   // bit_rate is the bitrate in crf
		info.video_bit_rate = bit_rate;

	info.interlaced_frame = interlaced;
	info.top_field_first = top_field_first;

	// Calculate the DAR (display aspect ratio)
	Fraction size(info.width * info.pixel_ratio.num, info.height * info.pixel_ratio.den);

	// Reduce size fraction
	size.Reduce();

	// Set the ratio based on the reduced fraction
	info.display_ratio.num = size.num;
	info.display_ratio.den = size.den;

	ZmqLogger::Instance()->AppendDebugMethod("FFmpegWriter::SetVideoOptions (" + codec + ")", "width", width, "height", height, "size.num", size.num, "size.den", size.den, "fps.num", fps.num, "fps.den", fps.den);

	// Enable / Disable video
	info.has_video = has_video;
}

// Set video export options (overloaded function)
void FFmpegWriter::SetVideoOptions(std::string codec, int width, int height,  Fraction fps, int bit_rate) {
	// Call full signature with some default parameters
	FFmpegWriter::SetVideoOptions(
		true, codec, fps, width, height,
		openshot::Fraction(1, 1), false, true, bit_rate
	);
}


// Set audio export options
void FFmpegWriter::SetAudioOptions(bool has_audio, std::string codec, int sample_rate, int channels, ChannelLayout channel_layout, int bit_rate) {
	// Set audio options
	if (codec.length() > 0) {
		AVCodec *new_codec = avcodec_find_encoder_by_name(codec.c_str());
		if (new_codec == NULL)
			throw InvalidCodec("A valid audio codec could not be found for this file.", path);
		else {
			// Set audio codec
			info.acodec = new_codec->name;

			// Update audio codec in fmt
			fmt->audio_codec = new_codec->id;
		}
	}
	if (sample_rate > 7999)
		info.sample_rate = sample_rate;
	if (channels > 0)
		info.channels = channels;
	if (bit_rate > 999)
		info.audio_bit_rate = bit_rate;
	info.channel_layout = channel_layout;

	// init resample options (if zero)
	if (original_sample_rate == 0)
		original_sample_rate = info.sample_rate;
	if (original_channels == 0)
		original_channels = info.channels;

	ZmqLogger::Instance()->AppendDebugMethod(
		"FFmpegWriter::SetAudioOptions (" + codec + ")",
		"sample_rate", sample_rate,
		"channels", channels,
		"bit_rate", bit_rate);

	// Enable / Disable audio
	info.has_audio = has_audio;
}


// Set audio export options (overloaded function)
void FFmpegWriter::SetAudioOptions(std::string codec, int sample_rate, int bit_rate) {
	// Call full signature with some default parameters
	FFmpegWriter::SetAudioOptions(
		true, codec, sample_rate, 2,
		openshot::LAYOUT_STEREO, bit_rate
	);
}


// Set custom options (some codecs accept additional params)
void FFmpegWriter::SetOption(StreamType stream, std::string name, std::string value) {
	// Declare codec context
	AVCodecContext *c = NULL;
	AVStream *st = NULL;
	std::stringstream convert(value);

	if (info.has_video && stream == VIDEO_STREAM && video_st) {
		st = video_st;
		// Get codec context
		c = AV_GET_CODEC_PAR_CONTEXT(st, video_codec_ctx);
		// Was a codec / stream found?
		if (c) {
			if (info.interlaced_frame) {
				c->field_order = info.top_field_first ? AV_FIELD_TT : AV_FIELD_BB;
				// We only use these two version and ignore AV_FIELD_TB and AV_FIELD_BT
				// Otherwise we would need to change the whole export window
			}
		}
	} else if (info.has_audio && stream == AUDIO_STREAM && audio_st) {
		st = audio_st;
		// Get codec context
		c = AV_GET_CODEC_PAR_CONTEXT(st, audio_codec_ctx);
	} else
		throw NoStreamsFound("The stream was not found. Be sure to call PrepareStreams() first.", path);

	// Init AVOption
	const AVOption *option = NULL;

	// Was a codec / stream found?
	if (c)
		// Find AVOption (if it exists)
		option = AV_OPTION_FIND(c->priv_data, name.c_str());

	// Was option found?
	if (option || (name == "g" || name == "qmin" || name == "qmax" || name == "max_b_frames" || name == "mb_decision" ||
				   name == "level" || name == "profile" || name == "slices" || name == "rc_min_rate" || name == "rc_max_rate" ||
				   name == "rc_buffer_size" || name == "crf" || name == "cqp" || name == "qp")) {
		// Check for specific named options
		if (name == "g")
			// Set gop_size
			convert >> c->gop_size;

		else if (name == "qmin")
			// Minimum quantizer
			convert >> c->qmin;

		else if (name == "qmax")
			// Maximum quantizer
			convert >> c->qmax;

		else if (name == "max_b_frames")
			// Maximum number of B-frames between non-B-frames
			convert >> c->max_b_frames;

		else if (name == "mb_decision")
			// Macroblock decision mode
			convert >> c->mb_decision;

		else if (name == "level")
			// Set codec level
			convert >> c->level;

		else if (name == "profile")
			// Set codec profile
			convert >> c->profile;

		else if (name == "slices")
			// Indicates number of picture subdivisions
			convert >> c->slices;

		else if (name == "rc_min_rate")
			// Minimum bitrate
			convert >> c->rc_min_rate;

		else if (name == "rc_max_rate")
			// Maximum bitrate
			convert >> c->rc_max_rate;

		else if (name == "rc_buffer_size")
			// Buffer size
			convert >> c->rc_buffer_size;

		else if (name == "cqp") {
			// encode quality and special settings like lossless
			// This might be better in an extra methods as more options
			// and way to set quality are possible
#if HAVE_HW_ACCEL
			if (hw_en_on) {
				av_opt_set_int(c->priv_data, "qp", std::min(std::stoi(value),63), 0); // 0-63
			} else
#endif // HAVE_HW_ACCEL
			{
				switch (c->codec_id) {
#if (LIBAVCODEC_VERSION_MAJOR >= 58)
				// FFmpeg 4.0+
				case AV_CODEC_ID_AV1 :
					c->bit_rate = 0;
					av_opt_set_int(c->priv_data, "qp", std::min(std::stoi(value),63), 0); // 0-63
					break;
#endif
				case AV_CODEC_ID_VP8 :
					c->bit_rate = 10000000;
					av_opt_set_int(c->priv_data, "qp", std::max(std::min(std::stoi(value), 63), 4), 0); // 4-63
					break;
				case AV_CODEC_ID_VP9 :
					c->bit_rate = 0;        // Must be zero!
					av_opt_set_int(c->priv_data, "qp", std::min(std::stoi(value), 63), 0); // 0-63
					if (std::stoi(value) == 0) {
						av_opt_set(c->priv_data, "preset", "veryslow", 0);
						av_opt_set_int(c->priv_data, "lossless", 1, 0);
					}
					break;
				case AV_CODEC_ID_H264 :
					av_opt_set_int(c->priv_data, "qp", std::min(std::stoi(value), 51), 0); // 0-51
					if (std::stoi(value) == 0) {
						av_opt_set(c->priv_data, "preset", "veryslow", 0);
							c->pix_fmt = PIX_FMT_YUV444P; // no chroma subsampling
					}
					break;
				case AV_CODEC_ID_HEVC :
					av_opt_set_int(c->priv_data, "qp", std::min(std::stoi(value), 51), 0); // 0-51
					if (std::stoi(value) == 0) {
						av_opt_set(c->priv_data, "preset", "veryslow", 0);
						av_opt_set_int(c->priv_data, "lossless", 1, 0);
					}
					break;
				default:
					// For all other codecs assume a range of 0-63
					av_opt_set_int(c->priv_data, "qp", std::min(std::stoi(value), 63), 0); // 0-63
					c->bit_rate = 0;
				}
			}
		} else if (name == "crf") {
			// encode quality and special settings like lossless
			// This might be better in an extra methods as more options
			// and way to set quality are possible
#if HAVE_HW_ACCEL
			if (hw_en_on) {
				double mbs = 15000000.0;
				if (info.video_bit_rate > 0) {
					if (info.video_bit_rate > 42) {
						mbs = 380000.0;
					}
					else {
						mbs *= std::pow(0.912,info.video_bit_rate);
					}
				}
				c->bit_rate = (int)(mbs);
			} else
#endif // HAVE_HW_ACCEL
			{
				switch (c->codec_id) {
#if (LIBAVCODEC_VERSION_MAJOR >= 58)
  				// FFmpeg 4.0+
					case AV_CODEC_ID_AV1 :
						c->bit_rate = 0;
						// AV1 only supports "crf" quality values
						av_opt_set_int(c->priv_data, "crf", std::min(std::stoi(value),63), 0);
						break;
#endif
					case AV_CODEC_ID_VP8 :
						c->bit_rate = 10000000;
						av_opt_set_int(c->priv_data, "crf", std::max(std::min(std::stoi(value), 63), 4), 0); // 4-63
						break;
					case AV_CODEC_ID_VP9 :
						c->bit_rate = 0;        // Must be zero!
						av_opt_set_int(c->priv_data, "crf", std::min(std::stoi(value), 63), 0); // 0-63
						if (std::stoi(value) == 0) {
							av_opt_set(c->priv_data, "preset", "veryslow", 0);
							av_opt_set_int(c->priv_data, "lossless", 1, 0);
						}
						break;
					case AV_CODEC_ID_H264 :
						av_opt_set_int(c->priv_data, "crf", std::min(std::stoi(value), 51), 0); // 0-51
						if (std::stoi(value) == 0) {
							av_opt_set(c->priv_data, "preset", "veryslow", 0);
							c->pix_fmt = PIX_FMT_YUV444P; // no chroma subsampling
						}
						break;
					case AV_CODEC_ID_HEVC :
						if (strstr(info.vcodec.c_str(), "svt_hevc") != NULL) {
							av_opt_set_int(c->priv_data, "preset", 7, 0);
							av_opt_set_int(c->priv_data, "forced-idr",1,0);
							av_opt_set_int(c->priv_data, "qp",std::min(std::stoi(value), 51),0);
						}
						else {
							av_opt_set_int(c->priv_data, "crf", std::min(std::stoi(value), 51), 0); // 0-51
						}
						if (std::stoi(value) == 0) {
							av_opt_set(c->priv_data, "preset", "veryslow", 0);
							av_opt_set_int(c->priv_data, "lossless", 1, 0);
						}
						break;
					default:
						// If this codec doesn't support crf calculate a bitrate
						// TODO: find better formula
						double mbs = 15000000.0;
						if (info.video_bit_rate > 0) {
							if (info.video_bit_rate > 42) {
								mbs = 380000.0;
							} else {
								mbs *= std::pow(0.912, info.video_bit_rate);
							}
						}
						c->bit_rate = (int) (mbs);
				}
			}
		} else if (name == "qp") {
			// encode quality and special settings like lossless
			// This might be better in an extra methods as more options
			// and way to set quality are possible
#if (LIBAVCODEC_VERSION_MAJOR >= 58)
    // FFmpeg 4.0+
				switch (c->codec_id) {
					case AV_CODEC_ID_AV1 :
						c->bit_rate = 0;
						if (strstr(info.vcodec.c_str(), "svtav1") != NULL) {
							av_opt_set_int(c->priv_data, "qp", std::min(std::stoi(value),63), 0);
						}
						else if (strstr(info.vcodec.c_str(), "rav1e") != NULL) {
							// Set number of tiles to a fixed value
							// TODO Let user choose number of tiles
							av_opt_set_int(c->priv_data, "qp", std::min(std::stoi(value),255), 0);
						}
						else if (strstr(info.vcodec.c_str(), "aom") != NULL) {
							// Set number of tiles to a fixed value
							// TODO Let user choose number of tiles
							// libaom doesn't have qp only crf
							av_opt_set_int(c->priv_data, "crf", std::min(std::stoi(value),63), 0);
						}
						else {
							av_opt_set_int(c->priv_data, "crf", std::min(std::stoi(value),63), 0);
						}
					case AV_CODEC_ID_HEVC :
						c->bit_rate = 0;
						if (strstr(info.vcodec.c_str(), "svt_hevc") != NULL) {
							av_opt_set_int(c->priv_data, "qp", std::min(std::stoi(value),51), 0);
							av_opt_set_int(c->priv_data, "preset", 7, 0);
							av_opt_set_int(c->priv_data, "forced-idr",1,0);
						}
						break;
				}
#endif  // FFmpeg 4.0+
		} else {
			// Set AVOption
			AV_OPTION_SET(st, c->priv_data, name.c_str(), value.c_str(), c);
		}

		ZmqLogger::Instance()->AppendDebugMethod("FFmpegWriter::SetOption (" + (std::string)name + ")", "stream == VIDEO_STREAM", stream == VIDEO_STREAM);

	// Muxing dictionary is not part of the codec context.
	// Just reusing SetOption function to set popular multiplexing presets.
	} else if (name == "muxing_preset") {
		if (value == "mp4_faststart") {
			// 'moov' box to the beginning; only for MOV, MP4
			av_dict_set(&mux_dict, "movflags", "faststart", 0);
		} else if (value == "mp4_fragmented") {
			// write selfcontained fragmented file, minimum length of the fragment 8 sec; only for MOV, MP4
			av_dict_set(&mux_dict, "movflags", "frag_keyframe", 0);
			av_dict_set(&mux_dict, "min_frag_duration", "8000000", 0);
		}
	} else {
		throw InvalidOptions("The option is not valid for this codec.", path);
	}

}

/// Determine if codec name is valid
bool FFmpegWriter::IsValidCodec(std::string codec_name) {
	// Initialize FFMpeg, and register all formats and codecs
	AV_REGISTER_ALL

	// Find the codec (if any)
	if (avcodec_find_encoder_by_name(codec_name.c_str()) == NULL)
		return false;
	else
		return true;
}

// Prepare & initialize streams and open codecs
void FFmpegWriter::PrepareStreams() {
	if (!info.has_audio && !info.has_video)
		throw InvalidOptions("No video or audio options have been set.  You must set has_video or has_audio (or both).", path);

	ZmqLogger::Instance()->AppendDebugMethod("FFmpegWriter::PrepareStreams [" + path + "]", "info.has_audio", info.has_audio, "info.has_video", info.has_video);

	// Initialize the streams (i.e. add the streams)
	initialize_streams();

	// Mark as 'prepared'
	prepare_streams = true;
}

// Write the file header (after the options are set)
void FFmpegWriter::WriteHeader() {
	if (!info.has_audio && !info.has_video)
		throw InvalidOptions("No video or audio options have been set.  You must set has_video or has_audio (or both).", path);

	// Open the output file, if needed
	if (!(fmt->flags & AVFMT_NOFILE)) {
		if (avio_open(&oc->pb, path.c_str(), AVIO_FLAG_WRITE) < 0)
			throw InvalidFile("Could not open or write file.", path);
	}

	// Force the output filename (which doesn't always happen for some reason)
	AV_SET_FILENAME(oc, path.c_str());

	// Add general metadata (if any)
	for (std::map<std::string, std::string>::iterator iter = info.metadata.begin(); iter != info.metadata.end(); ++iter) {
		av_dict_set(&oc->metadata, iter->first.c_str(), iter->second.c_str(), 0);
	}

	// Set multiplexing parameters
	AVDictionary *dict = NULL;

	bool is_mp4 = strcmp(oc->oformat->name, "mp4");
	bool is_mov = strcmp(oc->oformat->name, "mov");
	// Set dictionary preset only for MP4 and MOV files
	if (is_mp4 || is_mov)
		av_dict_copy(&dict, mux_dict, 0);

	// Write the stream header
	if (avformat_write_header(oc, &dict) != 0) {
		ZmqLogger::Instance()->AppendDebugMethod("FFmpegWriter::WriteHeader (avformat_write_header)");
		throw InvalidFile("Could not write header to file.", path);
	};

	// Free multiplexing dictionaries sets
	if (dict) av_dict_free(&dict);
	if (mux_dict) av_dict_free(&mux_dict);

	// Mark as 'written'
	write_header = true;

	ZmqLogger::Instance()->AppendDebugMethod("FFmpegWriter::WriteHeader");
}

// Add a frame to the queue waiting to be encoded.
void FFmpegWriter::WriteFrame(std::shared_ptr<Frame> frame) {
	// Check for open reader (or throw exception)
	if (!is_open)
		throw WriterClosed("The FFmpegWriter is closed.  Call Open() before calling this method.", path);

	// Add frame pointer to "queue", waiting to be processed the next
	// time the WriteFrames() method is called.
	if (info.has_video && video_st)
		spooled_video_frames.push_back(frame);

	if (info.has_audio && audio_st)
		spooled_audio_frames.push_back(frame);

	ZmqLogger::Instance()->AppendDebugMethod("FFmpegWriter::WriteFrame", "frame->number", frame->number, "spooled_video_frames.size()", spooled_video_frames.size(), "spooled_audio_frames.size()", spooled_audio_frames.size(), "cache_size", cache_size, "is_writing", is_writing);

	// Write the frames once it reaches the correct cache size
	if ((int)spooled_video_frames.size() == cache_size || (int)spooled_audio_frames.size() == cache_size) {
		// Write frames to video file
		write_queued_frames();
	}

	// Keep track of the last frame added
	last_frame = frame;
}

// Write all frames in the queue to the video file.
void FFmpegWriter::write_queued_frames() {
	ZmqLogger::Instance()->AppendDebugMethod("FFmpegWriter::write_queued_frames", "spooled_video_frames.size()", spooled_video_frames.size(), "spooled_audio_frames.size()", spooled_audio_frames.size());

	// Flip writing flag
	is_writing = true;

	// Transfer spool to queue
	queued_video_frames = spooled_video_frames;
	queued_audio_frames = spooled_audio_frames;

	// Empty spool
	spooled_video_frames.clear();
	spooled_audio_frames.clear();

	// Create blank exception
	bool has_error_encoding_video = false;

#pragma omp parallel
	{
#pragma omp single
		{
			// Process all audio frames (in a separate thread)
			if (info.has_audio && audio_st && !queued_audio_frames.empty())
				write_audio_packets(false);

			// Loop through each queued image frame
			while (!queued_video_frames.empty()) {
				// Get front frame (from the queue)
				std::shared_ptr<Frame> frame = queued_video_frames.front();

				// Add to processed queue
				processed_frames.push_back(frame);

				// Encode and add the frame to the output file
				if (info.has_video && video_st)
					process_video_packet(frame);

				// Remove front item
				queued_video_frames.pop_front();

			} // end while
		} // end omp single

#pragma omp single
		{
			// Loop back through the frames (in order), and write them to the video file
			while (!processed_frames.empty()) {
				// Get front frame (from the queue)
				std::shared_ptr<Frame> frame = processed_frames.front();

				if (info.has_video && video_st) {
					// Add to deallocate queue (so we can remove the AVFrames when we are done)
					deallocate_frames.push_back(frame);

					// Does this frame's AVFrame still exist
					if (av_frames.count(frame)) {
						// Get AVFrame
						AVFrame *frame_final = av_frames[frame];

						// Write frame to video file
						bool success = write_video_packet(frame, frame_final);
						if (!success)
							has_error_encoding_video = true;
					}
				}

				// Remove front item
				processed_frames.pop_front();
			}

			// Loop through, and deallocate AVFrames
			while (!deallocate_frames.empty()) {
				// Get front frame (from the queue)
				std::shared_ptr<Frame> frame = deallocate_frames.front();

				// Does this frame's AVFrame still exist
				if (av_frames.count(frame)) {
					// Get AVFrame
					AVFrame *av_frame = av_frames[frame];

					// Deallocate AVPicture and AVFrame
					av_freep(&(av_frame->data[0]));
					AV_FREE_FRAME(&av_frame);
					av_frames.erase(frame);
				}

				// Remove front item
				deallocate_frames.pop_front();
			}

			// Done writing
			is_writing = false;

		} // end omp single

	} // end omp parallel

	// Raise exception from main thread
	if (has_error_encoding_video)
		throw ErrorEncodingVideo("Error while writing raw video frame", -1);
}

// Write a block of frames from a reader
void FFmpegWriter::WriteFrame(ReaderBase *reader, int64_t start, int64_t length) {
	ZmqLogger::Instance()->AppendDebugMethod("FFmpegWriter::WriteFrame (from Reader)", "start", start, "length", length);

	// Loop through each frame (and encoded it)
	for (int64_t number = start; number <= length; number++) {
		// Get the frame
		std::shared_ptr<Frame> f = reader->GetFrame(number);

		// Encode frame
		WriteFrame(f);
	}
}

// Write the file trailer (after all frames are written)
void FFmpegWriter::WriteTrailer() {
	// Write any remaining queued frames to video file
	write_queued_frames();

	// Process final audio frame (if any)
	if (info.has_audio && audio_st)
		write_audio_packets(true);

	// Flush encoders (who sometimes hold on to frames)
	flush_encoders();

	/* write the trailer, if any. The trailer must be written
	 * before you close the CodecContexts open when you wrote the
	 * header; otherwise write_trailer may try to use memory that
	 * was freed on av_codec_close() */
	av_write_trailer(oc);

	// Mark as 'written'
	write_trailer = true;

	ZmqLogger::Instance()->AppendDebugMethod("FFmpegWriter::WriteTrailer");
}

// Flush encoders
void FFmpegWriter::flush_encoders() {
	if (info.has_audio && audio_codec_ctx && AV_GET_CODEC_TYPE(audio_st) == AVMEDIA_TYPE_AUDIO && AV_GET_CODEC_ATTRIBUTES(audio_st, audio_codec_ctx)->frame_size <= 1)
		return;
#if (LIBAVFORMAT_VERSION_MAJOR < 58)
	// FFmpeg < 4.0
	if (info.has_video && video_codec_ctx && AV_GET_CODEC_TYPE(video_st) == AVMEDIA_TYPE_VIDEO && (oc->oformat->flags & AVFMT_RAWPICTURE) && AV_FIND_DECODER_CODEC_ID(video_st) == AV_CODEC_ID_RAWVIDEO)
		return;
#else
	if (info.has_video && video_codec_ctx && AV_GET_CODEC_TYPE(video_st) == AVMEDIA_TYPE_VIDEO && AV_FIND_DECODER_CODEC_ID(video_st) == AV_CODEC_ID_RAWVIDEO)
		return;
#endif

	// FLUSH VIDEO ENCODER
	if (info.has_video)
		for (;;) {

			// Increment PTS (in frames and scaled to the codec's timebase)
			write_video_count += av_rescale_q(1, av_make_q(info.fps.den, info.fps.num), video_codec_ctx->time_base);

			AVPacket pkt;
			av_init_packet(&pkt);
			pkt.data = NULL;
			pkt.size = 0;

			/* encode the image */
			int got_packet = 0;
			int error_code = 0;

#if IS_FFMPEG_3_2
			#pragma omp critical (write_video_packet)
			{
				// Encode video packet (latest version of FFmpeg)
				error_code = avcodec_send_frame(video_codec_ctx, NULL);
				got_packet = 0;
				while (error_code >= 0) {
					error_code = avcodec_receive_packet(video_codec_ctx, &pkt);
					if (error_code == AVERROR(EAGAIN)|| error_code == AVERROR_EOF) {
						got_packet = 0;
						// Write packet
						avcodec_flush_buffers(video_codec_ctx);
						break;
					}
					if (pkt.pts != AV_NOPTS_VALUE)
						pkt.pts = av_rescale_q(pkt.pts, video_codec_ctx->time_base, video_st->time_base);
					if (pkt.dts != AV_NOPTS_VALUE)
						pkt.dts = av_rescale_q(pkt.dts, video_codec_ctx->time_base, video_st->time_base);
					if (pkt.duration > 0)
						pkt.duration = av_rescale_q(pkt.duration, video_codec_ctx->time_base, video_st->time_base);
					pkt.stream_index = video_st->index;
					error_code = av_interleaved_write_frame(oc, &pkt);
				}
			}
#else // IS_FFMPEG_3_2

			// Encode video packet (older than FFmpeg 3.2)
			error_code = avcodec_encode_video2(video_codec_ctx, &pkt, NULL, &got_packet);

#endif // IS_FFMPEG_3_2

			if (error_code < 0) {
				ZmqLogger::Instance()->AppendDebugMethod("FFmpegWriter::flush_encoders ERROR [" + (std::string) av_err2str(error_code) + "]", "error_code", error_code);
			}
			if (!got_packet) {
				break;
			}

			// set the timestamp
			if (pkt.pts != AV_NOPTS_VALUE)
				pkt.pts = av_rescale_q(pkt.pts, video_codec_ctx->time_base, video_st->time_base);
			if (pkt.dts != AV_NOPTS_VALUE)
				pkt.dts = av_rescale_q(pkt.dts, video_codec_ctx->time_base, video_st->time_base);
			if (pkt.duration > 0)
				pkt.duration = av_rescale_q(pkt.duration, video_codec_ctx->time_base, video_st->time_base);
			pkt.stream_index = video_st->index;

			// Write packet
			error_code = av_interleaved_write_frame(oc, &pkt);
			if (error_code < 0) {
				ZmqLogger::Instance()->AppendDebugMethod("FFmpegWriter::flush_encoders ERROR [" + (std::string)av_err2str(error_code) + "]", "error_code", error_code);
			}
		}

	// FLUSH AUDIO ENCODER
	if (info.has_audio)
		for (;;) {

			// Increment PTS (in samples and scaled to the codec's timebase)
			// for some reason, it requires me to multiply channels X 2
			write_audio_count += av_rescale_q(audio_input_position / (audio_codec_ctx->channels * av_get_bytes_per_sample(AV_SAMPLE_FMT_S16)), av_make_q(1, info.sample_rate), audio_codec_ctx->time_base);

			AVPacket pkt;
			av_init_packet(&pkt);
			pkt.data = NULL;
			pkt.size = 0;
			pkt.pts = pkt.dts = write_audio_count;

			/* encode the image */
			int error_code = 0;
			int got_packet = 0;
#if IS_FFMPEG_3_2
			error_code = avcodec_send_frame(audio_codec_ctx, NULL);
#else
			error_code = avcodec_encode_audio2(audio_codec_ctx, &pkt, NULL, &got_packet);
#endif
			if (error_code < 0) {
				ZmqLogger::Instance()->AppendDebugMethod("FFmpegWriter::flush_encoders ERROR [" + (std::string)av_err2str(error_code) + "]", "error_code", error_code);
			}
			if (!got_packet) {
				break;
			}

			// Since the PTS can change during encoding, set the value again.  This seems like a huge hack,
			// but it fixes lots of PTS related issues when I do this.
			pkt.pts = pkt.dts = write_audio_count;

			// Scale the PTS to the audio stream timebase (which is sometimes different than the codec's timebase)
			if (pkt.pts != AV_NOPTS_VALUE)
				pkt.pts = av_rescale_q(pkt.pts, audio_codec_ctx->time_base, audio_st->time_base);
			if (pkt.dts != AV_NOPTS_VALUE)
				pkt.dts = av_rescale_q(pkt.dts, audio_codec_ctx->time_base, audio_st->time_base);
			if (pkt.duration > 0)
				pkt.duration = av_rescale_q(pkt.duration, audio_codec_ctx->time_base, audio_st->time_base);

			// set stream
			pkt.stream_index = audio_st->index;
			pkt.flags |= AV_PKT_FLAG_KEY;

			// Write packet
			error_code = av_interleaved_write_frame(oc, &pkt);
			if (error_code < 0) {
				ZmqLogger::Instance()->AppendDebugMethod("FFmpegWriter::flush_encoders ERROR [" + (std::string)av_err2str(error_code) + "]", "error_code", error_code);
			}

			// deallocate memory for packet
			AV_FREE_PACKET(&pkt);
		}


}

// Close the video codec
void FFmpegWriter::close_video(AVFormatContext *oc, AVStream *st)
{
#if HAVE_HW_ACCEL
	if (hw_en_on && hw_en_supported) {
		if (hw_device_ctx) {
			av_buffer_unref(&hw_device_ctx);
			hw_device_ctx = NULL;
		}
	}
#endif // HAVE_HW_ACCEL
}

// Close the audio codec
void FFmpegWriter::close_audio(AVFormatContext *oc, AVStream *st)
{
	// Clear buffers
	delete[] samples;
	delete[] audio_outbuf;
	delete[] audio_encoder_buffer;
	samples = NULL;
	audio_outbuf = NULL;
	audio_encoder_buffer = NULL;

	// Deallocate resample buffer
	if (avr) {
		SWR_CLOSE(avr);
		SWR_FREE(&avr);
		avr = NULL;
	}

	if (avr_planar) {
		SWR_CLOSE(avr_planar);
		SWR_FREE(&avr_planar);
		avr_planar = NULL;
	}
}

// Close the writer
void FFmpegWriter::Close() {
	// Write trailer (if needed)
	if (!write_trailer)
		WriteTrailer();

	// Close each codec
	if (video_st)
		close_video(oc, video_st);
	if (audio_st)
		close_audio(oc, audio_st);

	// Deallocate image scalers
	if (image_rescalers.size() > 0)
		RemoveScalers();

	if (!(fmt->flags & AVFMT_NOFILE)) {
		/* close the output file */
		avio_close(oc->pb);
	}

	// Reset frame counters
	write_video_count = 0;
	write_audio_count = 0;

	// Free the context which frees the streams too
	avformat_free_context(oc);
	oc = NULL;

	// Close writer
	is_open = false;
	prepare_streams = false;
	write_header = false;
	write_trailer = false;

	ZmqLogger::Instance()->AppendDebugMethod("FFmpegWriter::Close");
}

// Add an AVFrame to the cache
void FFmpegWriter::add_avframe(std::shared_ptr<Frame> frame, AVFrame *av_frame) {
	// Add AVFrame to map (if it does not already exist)
	if (!av_frames.count(frame)) {
		// Add av_frame
		av_frames[frame] = av_frame;
	} else {
		// Do not add, and deallocate this AVFrame
		AV_FREE_FRAME(&av_frame);
	}
}

// Add an audio output stream
AVStream *FFmpegWriter::add_audio_stream() {
	AVCodecContext *c;
	AVStream *st;

	// Find the audio codec
	AVCodec *codec = avcodec_find_encoder_by_name(info.acodec.c_str());
	if (codec == NULL)
		throw InvalidCodec("A valid audio codec could not be found for this file.", path);

	// Free any previous memory allocations
	if (audio_codec_ctx != NULL) {
		AV_FREE_CONTEXT(audio_codec_ctx);
	}

	// Create a new audio stream
	AV_FORMAT_NEW_STREAM(oc, audio_codec_ctx, codec, st)

	c->codec_id = codec->id;
	c->codec_type = AVMEDIA_TYPE_AUDIO;

	// Set the sample parameters
	c->bit_rate = info.audio_bit_rate;
	c->channels = info.channels;

	// Set valid sample rate (or throw error)
	if (codec->supported_samplerates) {
		int i;
		for (i = 0; codec->supported_samplerates[i] != 0; i++)
			if (info.sample_rate == codec->supported_samplerates[i]) {
				// Set the valid sample rate
				c->sample_rate = info.sample_rate;
				break;
			}
		if (codec->supported_samplerates[i] == 0)
			throw InvalidSampleRate("An invalid sample rate was detected for this codec.", path);
	} else
		// Set sample rate
		c->sample_rate = info.sample_rate;


	// Set a valid number of channels (or throw error)
	const uint64_t channel_layout = info.channel_layout;
	if (codec->channel_layouts) {
		int i;
		for (i = 0; codec->channel_layouts[i] != 0; i++)
			if (channel_layout == codec->channel_layouts[i]) {
				// Set valid channel layout
				c->channel_layout = channel_layout;
				break;
			}
		if (codec->channel_layouts[i] == 0)
			throw InvalidChannels("An invalid channel layout was detected (i.e. MONO / STEREO).", path);
	} else
		// Set valid channel layout
		c->channel_layout = channel_layout;

	// Choose a valid sample_fmt
	if (codec->sample_fmts) {
		for (int i = 0; codec->sample_fmts[i] != AV_SAMPLE_FMT_NONE; i++) {
			// Set sample format to 1st valid format (and then exit loop)
			c->sample_fmt = codec->sample_fmts[i];
			break;
		}
	}
	if (c->sample_fmt == AV_SAMPLE_FMT_NONE) {
		// Default if no sample formats found
		c->sample_fmt = AV_SAMPLE_FMT_S16;
	}

	// some formats want stream headers to be separate
	if (oc->oformat->flags & AVFMT_GLOBALHEADER)
#if (LIBAVCODEC_VERSION_MAJOR >= 57)
		// FFmpeg 3.0+
		c->flags |= AV_CODEC_FLAG_GLOBAL_HEADER;
#else
		c->flags |= CODEC_FLAG_GLOBAL_HEADER;
#endif

	AV_COPY_PARAMS_FROM_CONTEXT(st, c);
	ZmqLogger::Instance()->AppendDebugMethod("FFmpegWriter::add_audio_stream", "c->codec_id", c->codec_id, "c->bit_rate", c->bit_rate, "c->channels", c->channels, "c->sample_fmt", c->sample_fmt, "c->channel_layout", c->channel_layout, "c->sample_rate", c->sample_rate);

	return st;
}

// Add a video output stream
AVStream *FFmpegWriter::add_video_stream() {
	AVCodecContext *c;
	AVStream *st;

	// Find the video codec
	AVCodec *codec = avcodec_find_encoder_by_name(info.vcodec.c_str());
	if (codec == NULL)
		throw InvalidCodec("A valid video codec could not be found for this file.", path);

	// Create a new video stream
	AV_FORMAT_NEW_STREAM(oc, video_codec_ctx, codec, st)

	c->codec_id = codec->id;
	c->codec_type = AVMEDIA_TYPE_VIDEO;

	/* Init video encoder options */
	if (info.video_bit_rate >= 1000
#if (LIBAVCODEC_VERSION_MAJOR >= 58)
		&& c->codec_id != AV_CODEC_ID_AV1
#endif
		) {
		c->bit_rate = info.video_bit_rate;
		if (info.video_bit_rate >= 1500000) {
			if (c->codec_id == AV_CODEC_ID_MPEG2VIDEO)  {
				c->qmin = 2;
				c->qmax = 30;
			}
		}
		// Here should be the setting for low fixed bitrate
		// Defaults are used because mpeg2 otherwise had problems
	} else {
		// Check if codec supports crf or qp
		switch (c->codec_id) {
#if (LIBAVCODEC_VERSION_MAJOR >= 58)
			// FFmpeg 4.0+
			case AV_CODEC_ID_AV1 :
			// TODO: Set `crf` or `qp` according to bitrate, as bitrate is not supported by these encoders yet.
			if (info.video_bit_rate >= 1000) {
				c->bit_rate = 0;
				if (strstr(info.vcodec.c_str(), "aom") != NULL) {
					int calculated_quality = 35;
					if (info.video_bit_rate < 500000) calculated_quality = 50;
					if (info.video_bit_rate > 5000000) calculated_quality = 10;
					av_opt_set_int(c->priv_data, "crf", calculated_quality, 0);
					info.video_bit_rate = calculated_quality;
				} else {
					int calculated_quality = 50;
					if (info.video_bit_rate < 500000) calculated_quality = 60;
					if (info.video_bit_rate > 5000000) calculated_quality = 15;
					av_opt_set_int(c->priv_data, "qp", calculated_quality, 0);
					info.video_bit_rate = calculated_quality;
				} // medium
			}
			if (strstr(info.vcodec.c_str(), "svtav1") != NULL) {
				av_opt_set_int(c->priv_data, "preset", 6, 0);
				av_opt_set_int(c->priv_data, "forced-idr",1,0);
			}
			else if (strstr(info.vcodec.c_str(), "rav1e") != NULL) {
				av_opt_set_int(c->priv_data, "speed", 7, 0);
				av_opt_set_int(c->priv_data, "tile-rows", 2, 0);
				av_opt_set_int(c->priv_data, "tile-columns", 4, 0);
			}
			else if (strstr(info.vcodec.c_str(), "aom") != NULL) {
				// Set number of tiles to a fixed value
				// TODO: Allow user to chose their own number of tiles
				av_opt_set_int(c->priv_data, "tile-rows", 1, 0);		// log2 of number of rows
				av_opt_set_int(c->priv_data, "tile-columns", 2, 0);		// log2 of number of columns
				av_opt_set_int(c->priv_data, "row-mt", 1, 0);			// use multiple cores
				av_opt_set_int(c->priv_data, "cpu-used", 3, 0);			// default is 1, usable is 4
			}
			//break;
#endif
			case AV_CODEC_ID_VP9 :
			case AV_CODEC_ID_HEVC :
			case AV_CODEC_ID_VP8 :
			case AV_CODEC_ID_H264 :
				if (info.video_bit_rate < 40) {
					c->qmin = 0;
					c->qmax = 63;
				} else {
					c->qmin = info.video_bit_rate - 5;
					c->qmax = 63;
				}
				break;
			default:
				// Here should be the setting for codecs that don't support crf
				// For now defaults are used
				break;
		}
	}

//TODO: Implement variable bitrate feature (which actually works). This implementation throws
	//invalid bitrate errors and rc buffer underflow errors, etc...
	//c->rc_min_rate = info.video_bit_rate;
	//c->rc_max_rate = info.video_bit_rate;
	//c->rc_buffer_size = FFMAX(c->rc_max_rate, 15000000) * 112L / 15000000 * 16384;
	//if ( !c->rc_initial_buffer_occupancy )
	//	c->rc_initial_buffer_occupancy = c->rc_buffer_size * 3/4;

	/* resolution must be a multiple of two */
	// TODO: require /2 height and width
	c->width = info.width;
	c->height = info.height;

	/* time base: this is the fundamental unit of time (in seconds) in terms
	 of which frame timestamps are represented. for fixed-fps content,
	 timebase should be 1/framerate and timestamp increments should be
	 identically 1. */
	c->time_base.num = info.video_timebase.num;
	c->time_base.den = info.video_timebase.den;
// AVCodecContext->framerate was added in FFmpeg 2.6
#if LIBAVCODEC_VERSION_INT >= AV_VERSION_INT(56, 26, 0)
	c->framerate = av_inv_q(c->time_base);
#endif
	st->avg_frame_rate = av_inv_q(c->time_base);
	st->time_base.num = info.video_timebase.num;
	st->time_base.den = info.video_timebase.den;
#if (LIBAVFORMAT_VERSION_MAJOR >= 58)
	#pragma GCC diagnostic push
	#pragma GCC diagnostic ignored "-Wdeprecated-declarations"
	st->codec->time_base.num = info.video_timebase.num;
	st->codec->time_base.den = info.video_timebase.den;
	#pragma GCC diagnostic pop
#endif

	c->gop_size = 12; /* TODO: add this to "info"... emit one intra frame every twelve frames at most */
	c->max_b_frames = 10;
	if (c->codec_id == AV_CODEC_ID_MPEG2VIDEO)
		/* just for testing, we also add B frames */
		c->max_b_frames = 2;
	if (c->codec_id == AV_CODEC_ID_MPEG1VIDEO)
		/* Needed to avoid using macroblocks in which some coeffs overflow.
		 This does not happen with normal video, it just happens here as
		 the motion of the chroma plane does not match the luma plane. */
		c->mb_decision = 2;
	// some formats want stream headers to be separate
	if (oc->oformat->flags & AVFMT_GLOBALHEADER)
#if (LIBAVCODEC_VERSION_MAJOR >= 57)
		// FFmpeg 3.0+
		c->flags |= AV_CODEC_FLAG_GLOBAL_HEADER;
#else
		c->flags |= CODEC_FLAG_GLOBAL_HEADER;
#endif

	// Find all supported pixel formats for this codec
	const PixelFormat *supported_pixel_formats = codec->pix_fmts;
	while (supported_pixel_formats != NULL && *supported_pixel_formats != PIX_FMT_NONE) {
		// Assign the 1st valid pixel format (if one is missing)
		if (c->pix_fmt == PIX_FMT_NONE)
			c->pix_fmt = *supported_pixel_formats;
		++supported_pixel_formats;
	}

	// Codec doesn't have any pix formats?
	if (c->pix_fmt == PIX_FMT_NONE) {
		if (fmt->video_codec == AV_CODEC_ID_RAWVIDEO) {
			// Raw video should use RGB24
			c->pix_fmt = PIX_FMT_RGB24;

#if (LIBAVFORMAT_VERSION_MAJOR < 58)
			// FFmpeg < 4.0
			if (strcmp(fmt->name, "gif") != 0)
				// If not GIF format, skip the encoding process
				// Set raw picture flag (so we don't encode this video)
				oc->oformat->flags |= AVFMT_RAWPICTURE;
#endif
		} else {
			// Set the default codec
			c->pix_fmt = PIX_FMT_YUV420P;
		}
	}

	AV_COPY_PARAMS_FROM_CONTEXT(st, c);
#if (LIBAVFORMAT_VERSION_MAJOR < 58)
	// FFmpeg < 4.0
	ZmqLogger::Instance()->AppendDebugMethod("FFmpegWriter::add_video_stream (" + (std::string)fmt->name + " : " + (std::string)av_get_pix_fmt_name(c->pix_fmt) + ")", "c->codec_id", c->codec_id, "c->bit_rate", c->bit_rate, "c->pix_fmt", c->pix_fmt, "oc->oformat->flags", oc->oformat->flags, "AVFMT_RAWPICTURE", AVFMT_RAWPICTURE);
#else
	ZmqLogger::Instance()->AppendDebugMethod("FFmpegWriter::add_video_stream (" + (std::string)fmt->name + " : " + (std::string)av_get_pix_fmt_name(c->pix_fmt) + ")", "c->codec_id", c->codec_id, "c->bit_rate", c->bit_rate, "c->pix_fmt", c->pix_fmt, "oc->oformat->flags", oc->oformat->flags);
#endif

	return st;
}

// open audio codec
void FFmpegWriter::open_audio(AVFormatContext *oc, AVStream *st) {
	AVCodec *codec;
	AV_GET_CODEC_FROM_STREAM(st, audio_codec_ctx)

	// Set number of threads equal to number of processors (not to exceed 16)
	audio_codec_ctx->thread_count = std::min(FF_NUM_PROCESSORS, 16);

	// Find the audio encoder
	codec = avcodec_find_encoder_by_name(info.acodec.c_str());
	if (!codec)
		codec = avcodec_find_encoder(audio_codec_ctx->codec_id);
	if (!codec)
		throw InvalidCodec("Could not find codec", path);

	// Init options
	AVDictionary *opts = NULL;
	av_dict_set(&opts, "strict", "experimental", 0);

	// Open the codec
	if (avcodec_open2(audio_codec_ctx, codec, &opts) < 0)
		throw InvalidCodec("Could not open audio codec", path);
	AV_COPY_PARAMS_FROM_CONTEXT(st, audio_codec_ctx);

	// Free options
	av_dict_free(&opts);

	// Calculate the size of the input frame (i..e how many samples per packet), and the output buffer
	// TODO: Ugly hack for PCM codecs (will be removed ASAP with new PCM support to compute the input frame size in samples
	if (audio_codec_ctx->frame_size <= 1) {
		// No frame size found... so calculate
		audio_input_frame_size = 50000 / info.channels;

		int s = AV_FIND_DECODER_CODEC_ID(st);
		switch (s) {
			case AV_CODEC_ID_PCM_S16LE:
			case AV_CODEC_ID_PCM_S16BE:
			case AV_CODEC_ID_PCM_U16LE:
			case AV_CODEC_ID_PCM_U16BE:
				audio_input_frame_size >>= 1;
				break;
			default:
				break;
		}
	} else {
		// Set frame size based on the codec
		audio_input_frame_size = audio_codec_ctx->frame_size;
	}

	// Set the initial frame size (since it might change during resampling)
	initial_audio_input_frame_size = audio_input_frame_size;

	// Allocate array for samples
	samples = new int16_t[AVCODEC_MAX_AUDIO_FRAME_SIZE];

	// Set audio output buffer (used to store the encoded audio)
	audio_outbuf_size = AVCODEC_MAX_AUDIO_FRAME_SIZE;
	audio_outbuf = new uint8_t[audio_outbuf_size];

	// Set audio packet encoding buffer
	audio_encoder_buffer_size = AUDIO_PACKET_ENCODING_SIZE;
	audio_encoder_buffer = new uint8_t[audio_encoder_buffer_size];

	// Add audio metadata (if any)
	for (std::map<std::string, std::string>::iterator iter = info.metadata.begin(); iter != info.metadata.end(); ++iter) {
		av_dict_set(&st->metadata, iter->first.c_str(), iter->second.c_str(), 0);
	}

	ZmqLogger::Instance()->AppendDebugMethod("FFmpegWriter::open_audio", "audio_codec_ctx->thread_count", audio_codec_ctx->thread_count, "audio_input_frame_size", audio_input_frame_size, "buffer_size", AVCODEC_MAX_AUDIO_FRAME_SIZE + MY_INPUT_BUFFER_PADDING_SIZE);
}

// open video codec
void FFmpegWriter::open_video(AVFormatContext *oc, AVStream *st) {
	AVCodec *codec;
	AV_GET_CODEC_FROM_STREAM(st, video_codec_ctx)

	// Set number of threads equal to number of processors (not to exceed 16)
	video_codec_ctx->thread_count = std::min(FF_NUM_PROCESSORS, 16);

#if HAVE_HW_ACCEL
	if (hw_en_on && hw_en_supported) {
		//char *dev_hw = NULL;
		char adapter[256];
		char *adapter_ptr = NULL;
		int adapter_num;
		// Use the hw device given in the environment variable HW_EN_DEVICE_SET or the default if not set
		adapter_num = openshot::Settings::Instance()->HW_EN_DEVICE_SET;
		std::clog << "Encoding Device Nr: " << adapter_num << "\n";
		if (adapter_num < 3 && adapter_num >=0) {
#if defined(__linux__)
				snprintf(adapter,sizeof(adapter),"/dev/dri/renderD%d", adapter_num+128);
				// Maybe 127 is better because the first card would be 1?!
				adapter_ptr = adapter;
#elif defined(_WIN32) || defined(__APPLE__)
				adapter_ptr = NULL;
#endif
			}
			else {
				adapter_ptr = NULL; // Just to be sure
			}
// Check if it is there and writable
#if defined(__linux__)
		if( adapter_ptr != NULL && access( adapter_ptr, W_OK ) == 0 ) {
#elif defined(_WIN32) || defined(__APPLE__)
		if( adapter_ptr != NULL ) {
#endif
				ZmqLogger::Instance()->AppendDebugMethod("Encode Device present using device", "adapter", adapter_num);
		}
		else {
				adapter_ptr = NULL;  // use default
				ZmqLogger::Instance()->AppendDebugMethod("Encode Device not present, using default");
			}
		if (av_hwdevice_ctx_create(&hw_device_ctx, hw_en_av_device_type,
			adapter_ptr, NULL, 0) < 0) {
				ZmqLogger::Instance()->AppendDebugMethod("FFmpegWriter::open_video ERROR creating hwdevice, Codec name:", info.vcodec.c_str(), -1);
				throw InvalidCodec("Could not create hwdevice", path);
		}
	}
#endif // HAVE_HW_ACCEL

	/* find the video encoder */
	codec = avcodec_find_encoder_by_name(info.vcodec.c_str());
	if (!codec)
		codec = avcodec_find_encoder(AV_FIND_DECODER_CODEC_ID(st));
	if (!codec)
		throw InvalidCodec("Could not find codec", path);

	/* Force max_b_frames to 0 in some cases (i.e. for mjpeg image sequences */
	if (video_codec_ctx->max_b_frames && video_codec_ctx->codec_id != AV_CODEC_ID_MPEG4 && video_codec_ctx->codec_id != AV_CODEC_ID_MPEG1VIDEO && video_codec_ctx->codec_id != AV_CODEC_ID_MPEG2VIDEO)
		video_codec_ctx->max_b_frames = 0;

	// Init options
	AVDictionary *opts = NULL;
	av_dict_set(&opts, "strict", "experimental", 0);

#if HAVE_HW_ACCEL
	if (hw_en_on && hw_en_supported) {
		video_codec_ctx->pix_fmt   = hw_en_av_pix_fmt;

		// for the list of possible options, see the list of codec-specific options:
		// e.g. ffmpeg -h encoder=h264_vaapi or ffmpeg -h encoder=hevc_vaapi
		// and "man ffmpeg-codecs"

		// For VAAPI, it is safer to explicitly set rc_mode instead of relying on auto-selection
		// which is ffmpeg version-specific.
		if (hw_en_av_pix_fmt == AV_PIX_FMT_VAAPI) {
			int64_t qp;
			if (av_opt_get_int(video_codec_ctx->priv_data, "qp", 0, &qp) != 0 || qp == 0) {
				// unless "qp" was set for CQP, switch to VBR RC mode
				av_opt_set(video_codec_ctx->priv_data, "rc_mode", "VBR", 0);

				// In the current state (ffmpeg-4.2-4 libva-mesa-driver-19.1.5-1) to use VBR,
				// one has to specify both bit_rate and maxrate, otherwise a small low quality file is generated on Intel iGPU).
				video_codec_ctx->rc_max_rate = video_codec_ctx->bit_rate;
			}
		}

		switch (video_codec_ctx->codec_id) {
			case AV_CODEC_ID_H264:
				video_codec_ctx->max_b_frames = 0;        // At least this GPU doesn't support b-frames
				video_codec_ctx->profile = FF_PROFILE_H264_BASELINE | FF_PROFILE_H264_CONSTRAINED;
				av_opt_set(video_codec_ctx->priv_data, "preset", "slow", 0);
				av_opt_set(video_codec_ctx->priv_data, "tune", "zerolatency", 0);
				av_opt_set(video_codec_ctx->priv_data, "vprofile", "baseline", AV_OPT_SEARCH_CHILDREN);
				break;
			case AV_CODEC_ID_HEVC:
				// tested to work with defaults
				break;
			case AV_CODEC_ID_VP9:
				// tested to work with defaults
				break;
			default:
				ZmqLogger::Instance()->AppendDebugMethod("No codec-specific options defined for this codec. HW encoding may fail",
					"codec_id", video_codec_ctx->codec_id);
				break;
		}

		// set hw_frames_ctx for encoder's AVCodecContext
		int err;
		if ((err = set_hwframe_ctx(video_codec_ctx, hw_device_ctx, info.width, info.height)) < 0) {
				ZmqLogger::Instance()->AppendDebugMethod("FFmpegWriter::open_video (set_hwframe_ctx) ERROR faled to set hwframe context",
					"width", info.width, "height", info.height, av_err2str(err), -1);
		}
	}
#endif // HAVE_HW_ACCEL

	/* open the codec */
	if (avcodec_open2(video_codec_ctx, codec, &opts) < 0)
		throw InvalidCodec("Could not open video codec", path);
	AV_COPY_PARAMS_FROM_CONTEXT(st, video_codec_ctx);

	// Free options
	av_dict_free(&opts);

	// Add video metadata (if any)
	for (std::map<std::string, std::string>::iterator iter = info.metadata.begin(); iter != info.metadata.end(); ++iter) {
		av_dict_set(&st->metadata, iter->first.c_str(), iter->second.c_str(), 0);
	}

	ZmqLogger::Instance()->AppendDebugMethod("FFmpegWriter::open_video", "video_codec_ctx->thread_count", video_codec_ctx->thread_count);

}

// write all queued frames' audio to the video file
void FFmpegWriter::write_audio_packets(bool is_final) {
#pragma omp task firstprivate(is_final)
	{
		// Init audio buffers / variables
		int total_frame_samples = 0;
		int frame_position = 0;
		int channels_in_frame = 0;
		int sample_rate_in_frame = 0;
		int samples_in_frame = 0;
		ChannelLayout channel_layout_in_frame = LAYOUT_MONO; // default channel layout

		// Create a new array (to hold all S16 audio samples, for the current queued frames
		unsigned int all_queued_samples_size = sizeof(int16_t) * (queued_audio_frames.size() * AVCODEC_MAX_AUDIO_FRAME_SIZE);
		int16_t *all_queued_samples = (int16_t *) av_malloc(all_queued_samples_size);
		int16_t *all_resampled_samples = NULL;
		int16_t *final_samples_planar = NULL;
		int16_t *final_samples = NULL;

		// Loop through each queued audio frame
		while (!queued_audio_frames.empty()) {
			// Get front frame (from the queue)
			std::shared_ptr<Frame> frame = queued_audio_frames.front();

			// Get the audio details from this frame
			sample_rate_in_frame = frame->SampleRate();
			samples_in_frame = frame->GetAudioSamplesCount();
			channels_in_frame = frame->GetAudioChannelsCount();
			channel_layout_in_frame = frame->ChannelsLayout();

			// Get audio sample array
			float *frame_samples_float = NULL;
			// Get samples interleaved together (c1 c2 c1 c2 c1 c2)
			frame_samples_float = frame->GetInterleavedAudioSamples(sample_rate_in_frame, NULL, &samples_in_frame);

			// Calculate total samples
			total_frame_samples = samples_in_frame * channels_in_frame;

			// Translate audio sample values back to 16 bit integers with saturation
			const int16_t max16 = 32767;
			const int16_t min16 = -32768;
			for (int s = 0; s < total_frame_samples; s++, frame_position++) {
				float valF = frame_samples_float[s] * (1 << 15);
				int16_t conv;
				if (valF > max16) {
					conv = max16;
				} else if (valF < min16) {
					conv = min16;
				} else {
					conv = int(valF + 32768.5) - 32768; // +0.5 is for rounding
				}

				// Copy into buffer
				all_queued_samples[frame_position] = conv;
			}

			// Deallocate float array
			delete[] frame_samples_float;

			// Remove front item
			queued_audio_frames.pop_front();

		} // end while


		// Update total samples (since we've combined all queued frames)
		total_frame_samples = frame_position;
		int remaining_frame_samples = total_frame_samples;
		int samples_position = 0;


		ZmqLogger::Instance()->AppendDebugMethod("FFmpegWriter::write_audio_packets", "is_final", is_final, "total_frame_samples", total_frame_samples, "channel_layout_in_frame", channel_layout_in_frame, "channels_in_frame", channels_in_frame, "samples_in_frame", samples_in_frame, "LAYOUT_MONO", LAYOUT_MONO);

		// Keep track of the original sample format
		AVSampleFormat output_sample_fmt = audio_codec_ctx->sample_fmt;

		AVFrame *audio_frame = NULL;
		if (!is_final) {
			// Create input frame (and allocate arrays)
			audio_frame = AV_ALLOCATE_FRAME();
			AV_RESET_FRAME(audio_frame);
			audio_frame->nb_samples = total_frame_samples / channels_in_frame;

			// Fill input frame with sample data
			int error_code = avcodec_fill_audio_frame(audio_frame, channels_in_frame, AV_SAMPLE_FMT_S16, (uint8_t *) all_queued_samples, all_queued_samples_size, 0);
			if (error_code < 0) {
				ZmqLogger::Instance()->AppendDebugMethod("FFmpegWriter::write_audio_packets ERROR [" + (std::string) av_err2str(error_code) + "]", "error_code", error_code);
			}

			// Do not convert audio to planar format (yet). We need to keep everything interleaved at this point.
			switch (audio_codec_ctx->sample_fmt) {
				case AV_SAMPLE_FMT_FLTP: {
					output_sample_fmt = AV_SAMPLE_FMT_FLT;
					break;
				}
				case AV_SAMPLE_FMT_S32P: {
					output_sample_fmt = AV_SAMPLE_FMT_S32;
					break;
				}
				case AV_SAMPLE_FMT_S16P: {
					output_sample_fmt = AV_SAMPLE_FMT_S16;
					break;
				}
				case AV_SAMPLE_FMT_U8P: {
					output_sample_fmt = AV_SAMPLE_FMT_U8;
					break;
				}
				default: {
					// This is only here to silence unused-enum warnings
					break;
				}
			}

			// Update total samples & input frame size (due to bigger or smaller data types)
			total_frame_samples *= (float(info.sample_rate) / sample_rate_in_frame); // adjust for different byte sizes
			total_frame_samples *= (float(info.channels) / channels_in_frame); // adjust for different # of channels

			// Create output frame (and allocate arrays)
			AVFrame *audio_converted = AV_ALLOCATE_FRAME();
			AV_RESET_FRAME(audio_converted);
			audio_converted->nb_samples = total_frame_samples / channels_in_frame;
			av_samples_alloc(audio_converted->data, audio_converted->linesize, info.channels, audio_converted->nb_samples, output_sample_fmt, 0);

			ZmqLogger::Instance()->AppendDebugMethod("FFmpegWriter::write_audio_packets (1st resampling)", "in_sample_fmt", AV_SAMPLE_FMT_S16, "out_sample_fmt", output_sample_fmt, "in_sample_rate", sample_rate_in_frame, "out_sample_rate", info.sample_rate, "in_channels", channels_in_frame, "out_channels", info.channels);

			// setup resample context
			if (!avr) {
				avr = SWR_ALLOC();
				av_opt_set_int(avr, "in_channel_layout", channel_layout_in_frame, 0);
				av_opt_set_int(avr, "out_channel_layout", info.channel_layout, 0);
				av_opt_set_int(avr, "in_sample_fmt", AV_SAMPLE_FMT_S16, 0);
				av_opt_set_int(avr, "out_sample_fmt", output_sample_fmt, 0); // planar not allowed here
				av_opt_set_int(avr, "in_sample_rate", sample_rate_in_frame, 0);
				av_opt_set_int(avr, "out_sample_rate", info.sample_rate, 0);
				av_opt_set_int(avr, "in_channels", channels_in_frame, 0);
				av_opt_set_int(avr, "out_channels", info.channels, 0);
				SWR_INIT(avr);
			}
			int nb_samples = 0;

			// Convert audio samples
			nb_samples = SWR_CONVERT(
				avr,    // audio resample context
				audio_converted->data,           // output data pointers
				audio_converted->linesize[0],    // output plane size, in bytes. (0 if unknown)
				audio_converted->nb_samples,     // maximum number of samples that the output buffer can hold
				audio_frame->data,               // input data pointers
				audio_frame->linesize[0],        // input plane size, in bytes (0 if unknown)
				audio_frame->nb_samples        // number of input samples to convert
			);

			// Set remaining samples
			remaining_frame_samples = nb_samples * av_get_bytes_per_sample(AV_SAMPLE_FMT_S16);

			// Create a new array (to hold all resampled S16 audio samples)
			all_resampled_samples = (int16_t *) av_malloc(
				sizeof(int16_t) * nb_samples * info.channels
				* (av_get_bytes_per_sample(output_sample_fmt) /
				   av_get_bytes_per_sample(AV_SAMPLE_FMT_S16) )
			);

			// Copy audio samples over original samples
			memcpy(all_resampled_samples, audio_converted->data[0], nb_samples * info.channels * av_get_bytes_per_sample(output_sample_fmt));

			// Remove converted audio
			av_freep(&(audio_frame->data[0]));
			AV_FREE_FRAME(&audio_frame);
			av_freep(&audio_converted->data[0]);
			AV_FREE_FRAME(&audio_converted);
			all_queued_samples = NULL; // this array cleared with above call

			ZmqLogger::Instance()->AppendDebugMethod("FFmpegWriter::write_audio_packets (Successfully completed 1st resampling)", "nb_samples", nb_samples, "remaining_frame_samples", remaining_frame_samples);
		}

		// Loop until no more samples
		while (remaining_frame_samples > 0 || is_final) {
			// Get remaining samples needed for this packet
			int remaining_packet_samples = (audio_input_frame_size * info.channels) - audio_input_position;

			// Determine how many samples we need
			int diff = 0;
			if (remaining_frame_samples >= remaining_packet_samples) {
				diff = remaining_packet_samples;
			} else {
				diff = remaining_frame_samples;
			}

			// Copy frame samples into the packet samples array
			if (!is_final)
				//TODO: Make this more sane
				memcpy(
					samples + (audio_input_position
						* (av_get_bytes_per_sample(output_sample_fmt) /
						   av_get_bytes_per_sample(AV_SAMPLE_FMT_S16) )
					),
					all_resampled_samples + samples_position,
					diff * av_get_bytes_per_sample(output_sample_fmt)
				);

			// Increment counters
			audio_input_position += diff;
			samples_position += diff * (av_get_bytes_per_sample(output_sample_fmt) / av_get_bytes_per_sample(AV_SAMPLE_FMT_S16));
			remaining_frame_samples -= diff;

			// Do we have enough samples to proceed?
			if (audio_input_position < (audio_input_frame_size * info.channels) && !is_final)
				// Not enough samples to encode... so wait until the next frame
				break;

			// Convert to planar (if needed by audio codec)
			AVFrame *frame_final = AV_ALLOCATE_FRAME();
			AV_RESET_FRAME(frame_final);
      if (av_sample_fmt_is_planar(audio_codec_ctx->sample_fmt)) {
				ZmqLogger::Instance()->AppendDebugMethod(
          "FFmpegWriter::write_audio_packets (2nd resampling for Planar formats)",
					"in_sample_fmt", output_sample_fmt,
					"out_sample_fmt", audio_codec_ctx->sample_fmt,
					"in_sample_rate", info.sample_rate,
					"out_sample_rate", info.sample_rate,
					"in_channels", info.channels,
					"out_channels", info.channels
				);

				// setup resample context
				if (!avr_planar) {
					avr_planar = SWR_ALLOC();
					av_opt_set_int(avr_planar, "in_channel_layout", info.channel_layout, 0);
					av_opt_set_int(avr_planar, "out_channel_layout", info.channel_layout, 0);
					av_opt_set_int(avr_planar, "in_sample_fmt", output_sample_fmt, 0);
					av_opt_set_int(avr_planar, "out_sample_fmt", audio_codec_ctx->sample_fmt, 0); // planar not allowed here
					av_opt_set_int(avr_planar, "in_sample_rate", info.sample_rate, 0);
					av_opt_set_int(avr_planar, "out_sample_rate", info.sample_rate, 0);
					av_opt_set_int(avr_planar, "in_channels", info.channels, 0);
					av_opt_set_int(avr_planar, "out_channels", info.channels, 0);
					SWR_INIT(avr_planar);
				}

				// Create input frame (and allocate arrays)
				audio_frame = AV_ALLOCATE_FRAME();
				AV_RESET_FRAME(audio_frame);
				audio_frame->nb_samples = audio_input_position / info.channels;

				// Create a new array
				final_samples_planar = (int16_t *) av_malloc(
					sizeof(int16_t) * audio_frame->nb_samples * info.channels
					* (av_get_bytes_per_sample(output_sample_fmt) /
					   av_get_bytes_per_sample(AV_SAMPLE_FMT_S16) )
				);

				// Copy audio into buffer for frame
				memcpy(final_samples_planar, samples, audio_frame->nb_samples * info.channels * av_get_bytes_per_sample(output_sample_fmt));

				// Fill input frame with sample data
				avcodec_fill_audio_frame(audio_frame, info.channels, output_sample_fmt,
					(uint8_t *) final_samples_planar, audio_encoder_buffer_size, 0);

				// Create output frame (and allocate arrays)
				frame_final->nb_samples = audio_input_frame_size;
				av_samples_alloc(frame_final->data, frame_final->linesize, info.channels,
        	frame_final->nb_samples, audio_codec_ctx->sample_fmt, 0);

				// Convert audio samples
				int nb_samples = SWR_CONVERT(
					avr_planar,                  // audio resample context
					frame_final->data,           // output data pointers
					frame_final->linesize[0],    // output plane size, in bytes. (0 if unknown)
					frame_final->nb_samples,     // maximum number of samples that the output buffer can hold
					audio_frame->data,           // input data pointers
					audio_frame->linesize[0],    // input plane size, in bytes (0 if unknown)
					audio_frame->nb_samples      // number of input samples to convert
				);

				// Copy audio samples over original samples
				if (nb_samples > 0) {
					memcpy(samples, frame_final->data[0],
						nb_samples * av_get_bytes_per_sample(audio_codec_ctx->sample_fmt) * info.channels);
        }

				// deallocate AVFrame
				av_freep(&(audio_frame->data[0]));
				AV_FREE_FRAME(&audio_frame);
				all_queued_samples = NULL; // this array cleared with above call

				ZmqLogger::Instance()->AppendDebugMethod("FFmpegWriter::write_audio_packets (Successfully completed 2nd resampling for Planar formats)", "nb_samples", nb_samples);

			} else {
				// Create a new array
				final_samples = (int16_t *) av_malloc(
					sizeof(int16_t) * audio_input_position
					* (av_get_bytes_per_sample(audio_codec_ctx->sample_fmt) /
					   av_get_bytes_per_sample(AV_SAMPLE_FMT_S16) )
				);

				// Copy audio into buffer for frame
				memcpy(final_samples, samples,
					audio_input_position * av_get_bytes_per_sample(audio_codec_ctx->sample_fmt));

				// Init the nb_samples property
				frame_final->nb_samples = audio_input_frame_size;

				// Fill the final_frame AVFrame with audio (non planar)
				avcodec_fill_audio_frame(frame_final, audio_codec_ctx->channels,
					audio_codec_ctx->sample_fmt, (uint8_t *) final_samples,
					audio_encoder_buffer_size, 0);
			}

			// Increment PTS (in samples)
			write_audio_count += FFMIN(audio_input_frame_size, audio_input_position);
			frame_final->pts = write_audio_count; // Set the AVFrame's PTS

			// Init the packet
			AVPacket pkt;
			av_init_packet(&pkt);
			pkt.data = audio_encoder_buffer;
			pkt.size = audio_encoder_buffer_size;

			// Set the packet's PTS prior to encoding
			pkt.pts = pkt.dts = write_audio_count;

			/* encode the audio samples */
			int got_packet_ptr = 0;

#if IS_FFMPEG_3_2
			// Encode audio (latest version of FFmpeg)
			int error_code;
			int ret = 0;
			int frame_finished = 0;
			error_code = ret =  avcodec_send_frame(audio_codec_ctx, frame_final);
			if (ret < 0 && ret !=  AVERROR(EINVAL) && ret != AVERROR_EOF) {
				avcodec_send_frame(audio_codec_ctx, NULL);
			}
			else {
				if (ret >= 0)
					pkt.size = 0;
				ret =  avcodec_receive_packet(audio_codec_ctx, &pkt);
				if (ret >= 0)
					frame_finished = 1;
				if(ret == AVERROR(EINVAL) || ret == AVERROR_EOF) {
					avcodec_flush_buffers(audio_codec_ctx);
					ret = 0;
				}
				if (ret >= 0) {
					ret = frame_finished;
				}
			}
			if (!pkt.data && !frame_finished)
			{
				ret = -1;
			}
			got_packet_ptr = ret;
#else
			// Encode audio (older versions of FFmpeg)
			int error_code = avcodec_encode_audio2(audio_codec_ctx, &pkt, frame_final, &got_packet_ptr);
#endif
			/* if zero size, it means the image was buffered */
			if (error_code == 0 && got_packet_ptr) {

				// Since the PTS can change during encoding, set the value again.  This seems like a huge hack,
				// but it fixes lots of PTS related issues when I do this.
				pkt.pts = pkt.dts = write_audio_count;

				// Scale the PTS to the audio stream timebase (which is sometimes different than the codec's timebase)
				if (pkt.pts != AV_NOPTS_VALUE)
					pkt.pts = av_rescale_q(pkt.pts, audio_codec_ctx->time_base, audio_st->time_base);
				if (pkt.dts != AV_NOPTS_VALUE)
					pkt.dts = av_rescale_q(pkt.dts, audio_codec_ctx->time_base, audio_st->time_base);
				if (pkt.duration > 0)
					pkt.duration = av_rescale_q(pkt.duration, audio_codec_ctx->time_base, audio_st->time_base);

				// set stream
				pkt.stream_index = audio_st->index;
				pkt.flags |= AV_PKT_FLAG_KEY;

				/* write the compressed frame in the media file */
				error_code = av_interleaved_write_frame(oc, &pkt);
			}

			if (error_code < 0) {
				ZmqLogger::Instance()->AppendDebugMethod("FFmpegWriter::write_audio_packets ERROR [" + (std::string) av_err2str(error_code) + "]", "error_code", error_code);
			}

			// deallocate AVFrame
			av_freep(&(frame_final->data[0]));
			AV_FREE_FRAME(&frame_final);

			// deallocate memory for packet
			AV_FREE_PACKET(&pkt);

			// Reset position
			audio_input_position = 0;
			is_final = false;
		}

		// Delete arrays (if needed)
		if (all_resampled_samples) {
			av_freep(&all_resampled_samples);
			all_resampled_samples = NULL;
		}
		if (all_queued_samples) {
			av_freep(&all_queued_samples);
			all_queued_samples = NULL;
		}

	} // end task
}

// Allocate an AVFrame object
AVFrame *FFmpegWriter::allocate_avframe(PixelFormat pix_fmt, int width, int height, int *buffer_size, uint8_t *new_buffer) {
	// Create an RGB AVFrame
	AVFrame *new_av_frame = NULL;

	// Allocate an AVFrame structure
	new_av_frame = AV_ALLOCATE_FRAME();
	if (new_av_frame == NULL)
		throw OutOfMemory("Could not allocate AVFrame", path);

	// Determine required buffer size and allocate buffer
	*buffer_size = AV_GET_IMAGE_SIZE(pix_fmt, width, height);

	// Create buffer (if not provided)
	if (!new_buffer) {
		// New Buffer
		new_buffer = (uint8_t *) av_malloc(*buffer_size * sizeof(uint8_t));
		// Attach buffer to AVFrame
		AV_COPY_PICTURE_DATA(new_av_frame, new_buffer, pix_fmt, width, height);
		new_av_frame->width = width;
		new_av_frame->height = height;
		new_av_frame->format = pix_fmt;
	}

	// return AVFrame
	return new_av_frame;
}

// process video frame
void FFmpegWriter::process_video_packet(std::shared_ptr<Frame> frame) {
	// Determine the height & width of the source image
	int source_image_width = frame->GetWidth();
	int source_image_height = frame->GetHeight();

	// Do nothing if size is 1x1 (i.e. no image in this frame)
	if (source_image_height == 1 && source_image_width == 1)
		return;

	// Init rescalers (if not initialized yet)
	if (image_rescalers.size() == 0)
		InitScalers(source_image_width, source_image_height);

	// Get a unique rescaler (for this thread)
	SwsContext *scaler = image_rescalers[rescaler_position];
	rescaler_position++;
	if (rescaler_position == num_of_rescalers)
		rescaler_position = 0;

#pragma omp task firstprivate(frame, scaler, source_image_width, source_image_height)
	{
		// Allocate an RGB frame & final output frame
		int bytes_source = 0;
		int bytes_final = 0;
		AVFrame *frame_source = NULL;
		const uchar *pixels = NULL;

		// Get a list of pixels from source image
		pixels = frame->GetPixels();

		// Init AVFrame for source image & final (converted image)
		frame_source = allocate_avframe(PIX_FMT_RGBA, source_image_width, source_image_height, &bytes_source, (uint8_t *) pixels);
#if IS_FFMPEG_3_2
		AVFrame *frame_final;
	#if HAVE_HW_ACCEL
		if (hw_en_on && hw_en_supported) {
			frame_final = allocate_avframe(AV_PIX_FMT_NV12, info.width, info.height, &bytes_final, NULL);
		} else
	#endif // HAVE_HW_ACCEL
		{
			frame_final = allocate_avframe(
				(AVPixelFormat)(video_st->codecpar->format),
				info.width, info.height, &bytes_final, NULL
			);
		}
#else
		AVFrame *frame_final = allocate_avframe(video_codec_ctx->pix_fmt, info.width, info.height, &bytes_final, NULL);
#endif // IS_FFMPEG_3_2

		// Fill with data
		AV_COPY_PICTURE_DATA(frame_source, (uint8_t *) pixels, PIX_FMT_RGBA, source_image_width, source_image_height);
		ZmqLogger::Instance()->AppendDebugMethod("FFmpegWriter::process_video_packet", "frame->number", frame->number, "bytes_source", bytes_source, "bytes_final", bytes_final);

		// Resize & convert pixel format
		sws_scale(scaler, frame_source->data, frame_source->linesize, 0,
		          source_image_height, frame_final->data, frame_final->linesize);

		// Add resized AVFrame to av_frames map
#pragma omp critical (av_frames_section)
		add_avframe(frame, frame_final);

		// Deallocate memory
		AV_FREE_FRAME(&frame_source);

	} // end task

}

// write video frame
bool FFmpegWriter::write_video_packet(std::shared_ptr<Frame> frame, AVFrame *frame_final) {
#if (LIBAVFORMAT_VERSION_MAJOR >= 58)
	// FFmpeg 4.0+
	ZmqLogger::Instance()->AppendDebugMethod("FFmpegWriter::write_video_packet",
		"frame->number", frame->number, "oc->oformat->flags", oc->oformat->flags);

	if (AV_GET_CODEC_TYPE(video_st) == AVMEDIA_TYPE_VIDEO && AV_FIND_DECODER_CODEC_ID(video_st) == AV_CODEC_ID_RAWVIDEO) {
#else
	ZmqLogger::Instance()->AppendDebugMethod("FFmpegWriter::write_video_packet",
		"frame->number", frame->number,
		"oc->oformat->flags & AVFMT_RAWPICTURE", oc->oformat->flags & AVFMT_RAWPICTURE);

	if (oc->oformat->flags & AVFMT_RAWPICTURE) {
#endif
		// Raw video case.
		AVPacket pkt;
		av_init_packet(&pkt);

		pkt.flags |= AV_PKT_FLAG_KEY;
		pkt.stream_index = video_st->index;
		pkt.data = (uint8_t *) frame_final->data;
		pkt.size = sizeof(AVPicture);

		// Increment PTS (in frames and scaled to the codec's timebase)
		write_video_count += av_rescale_q(1, av_make_q(info.fps.den, info.fps.num), video_codec_ctx->time_base);
		pkt.pts = write_video_count;

		/* write the compressed frame in the media file */
		int error_code = av_interleaved_write_frame(oc, &pkt);
		if (error_code < 0) {
			ZmqLogger::Instance()->AppendDebugMethod("FFmpegWriter::write_video_packet ERROR [" + (std::string) av_err2str(error_code) + "]", "error_code", error_code);
			return false;
		}

		// Deallocate packet
		AV_FREE_PACKET(&pkt);

	} else
	{

		AVPacket pkt;
		av_init_packet(&pkt);
		pkt.data = NULL;
		pkt.size = 0;
		pkt.pts = pkt.dts = AV_NOPTS_VALUE;

		// Increment PTS (in frames and scaled to the codec's timebase)
		write_video_count += av_rescale_q(1, av_make_q(info.fps.den, info.fps.num), video_codec_ctx->time_base);

		// Assign the initial AVFrame PTS from the frame counter
		frame_final->pts = write_video_count;
#if HAVE_HW_ACCEL
		if (hw_en_on && hw_en_supported) {
			if (!(hw_frame = av_frame_alloc())) {
				std::clog << "Error code: av_hwframe_alloc\n";
			}
			if (av_hwframe_get_buffer(video_codec_ctx->hw_frames_ctx, hw_frame, 0) < 0) {
				std::clog << "Error code: av_hwframe_get_buffer\n";
			}
			if (!hw_frame->hw_frames_ctx) {
				std::clog << "Error hw_frames_ctx.\n";
			}
			hw_frame->format = AV_PIX_FMT_NV12;
			if ( av_hwframe_transfer_data(hw_frame, frame_final, 0) < 0) {
				std::clog << "Error while transferring frame data to surface.\n";
			}
			av_frame_copy_props(hw_frame, frame_final);
		}
#endif // HAVE_HW_ACCEL
		/* encode the image */
		int got_packet_ptr = 0;
		int error_code = 0;
#if IS_FFMPEG_3_2
		// Write video packet (latest version of FFmpeg)
		int ret;

	#if HAVE_HW_ACCEL
		if (hw_en_on && hw_en_supported) {
			ret = avcodec_send_frame(video_codec_ctx, hw_frame); //hw_frame!!!
		} else
	#endif // HAVE_HW_ACCEL
		{
			ret = avcodec_send_frame(video_codec_ctx, frame_final);
		}
		error_code = ret;
		if (ret < 0 ) {
			ZmqLogger::Instance()->AppendDebugMethod("FFmpegWriter::write_video_packet (Frame not sent)");
			if (ret == AVERROR(EAGAIN) ) {
				std::clog << "Frame EAGAIN\n";
			}
			if (ret == AVERROR_EOF ) {
				std::clog << "Frame AVERROR_EOF\n";
			}
			avcodec_send_frame(video_codec_ctx, NULL);
		}
		else {
			while (ret >= 0) {
				ret = avcodec_receive_packet(video_codec_ctx, &pkt);

				if (ret == AVERROR(EAGAIN) || ret == AVERROR_EOF) {
					avcodec_flush_buffers(video_codec_ctx);
					got_packet_ptr = 0;
					break;
				}
				if (ret == 0) {
					got_packet_ptr = 1;
					break;
				}
			}
		}
#else
		// Write video packet (older than FFmpeg 3.2)
		error_code = avcodec_encode_video2(video_codec_ctx, &pkt, frame_final, &got_packet_ptr);
		if (error_code != 0) {
			ZmqLogger::Instance()->AppendDebugMethod("FFmpegWriter::write_video_packet ERROR [" + (std::string) av_err2str(error_code) + "]", "error_code", error_code);
		}
		if (got_packet_ptr == 0) {
			ZmqLogger::Instance()->AppendDebugMethod("FFmpegWriter::write_video_packet (Frame gotpacket error)");
		}
#endif // IS_FFMPEG_3_2

		/* if zero size, it means the image was buffered */
		if (error_code == 0 && got_packet_ptr) {

			// Since the PTS can change during encoding, set the value again.  This seems like a huge hack,
			// but it fixes lots of PTS related issues when I do this.
			//pkt.pts = pkt.dts = write_video_count;

			// set the timestamp
			if (pkt.pts != AV_NOPTS_VALUE)
				pkt.pts = av_rescale_q(pkt.pts, video_codec_ctx->time_base, video_st->time_base);
			if (pkt.dts != AV_NOPTS_VALUE)
				pkt.dts = av_rescale_q(pkt.dts, video_codec_ctx->time_base, video_st->time_base);
			if (pkt.duration > 0)
				pkt.duration = av_rescale_q(pkt.duration, video_codec_ctx->time_base, video_st->time_base);
			pkt.stream_index = video_st->index;

			/* write the compressed frame in the media file */
			int result = av_interleaved_write_frame(oc, &pkt);
			if (result < 0) {
				ZmqLogger::Instance()->AppendDebugMethod("FFmpegWriter::write_video_packet ERROR [" + (std::string) av_err2str(result) + "]", "result", result);
				return false;
			}
		}

		// Deallocate packet
		AV_FREE_PACKET(&pkt);
#if HAVE_HW_ACCEL
		if (hw_en_on && hw_en_supported) {
			if (hw_frame) {
				av_frame_free(&hw_frame);
				hw_frame = NULL;
			}
		}
#endif // HAVE_HW_ACCEL
	}

	// Success
	return true;
}

// Output the ffmpeg info about this format, streams, and codecs (i.e. dump format)
void FFmpegWriter::OutputStreamInfo() {
	// output debug info
	av_dump_format(oc, 0, path.c_str(), 1);
}

// Init a collection of software rescalers (thread safe)
void FFmpegWriter::InitScalers(int source_width, int source_height) {
	int scale_mode = SWS_FAST_BILINEAR;
	if (openshot::Settings::Instance()->HIGH_QUALITY_SCALING) {
		scale_mode = SWS_BICUBIC;
	}

	// Init software rescalers vector (many of them, one for each thread)
	for (int x = 0; x < num_of_rescalers; x++) {
		// Init the software scaler from FFMpeg
#if HAVE_HW_ACCEL
		if (hw_en_on && hw_en_supported) {
			img_convert_ctx = sws_getContext(source_width, source_height, PIX_FMT_RGBA,
				info.width, info.height, AV_PIX_FMT_NV12, scale_mode, NULL, NULL, NULL);
		} else
#endif // HAVE_HW_ACCEL
		{
			img_convert_ctx = sws_getContext(source_width, source_height, PIX_FMT_RGBA,
				info.width, info.height, AV_GET_CODEC_PIXEL_FORMAT(video_st, video_st->codec),
				scale_mode, NULL, NULL, NULL);
		}

		// Add rescaler to vector
		image_rescalers.push_back(img_convert_ctx);
	}
}

// Set audio resample options
void FFmpegWriter::ResampleAudio(int sample_rate, int channels) {
	original_sample_rate = sample_rate;
	original_channels = channels;
}

// Remove & deallocate all software scalers
void FFmpegWriter::RemoveScalers() {
	// Close all rescalers
	for (int x = 0; x < num_of_rescalers; x++)
		sws_freeContext(image_rescalers[x]);

	// Clear vector
	image_rescalers.clear();
}<|MERGE_RESOLUTION|>--- conflicted
+++ resolved
@@ -32,12 +32,9 @@
  */
 
 #include "FFmpegWriter.h"
-<<<<<<< HEAD
 #include "OpenMPUtilities.h"
 #include "ZmqLogger.h"
-=======
 #include "Exceptions.h"
->>>>>>> dd2735e2
 
 #include <iostream>
 
