/**
 * @file
 * @brief Source file for FFmpegWriter class
 * @author Jonathan Thomas <jonathan@openshot.org>, Fabrice Bellard
 *
 * This file is originally based on the Libavformat API example, and then modified
 * by the libopenshot project.
 *
 * @ref License
 */

// Copyright (c) 2008-2019 OpenShot Studios, LLC, Fabrice Bellard
//
// SPDX-License-Identifier: LGPL-3.0-or-later

#include <algorithm>
#include <iostream>
#include <cmath>
#include <ctime>
#include <unistd.h>

#include "FFmpegUtilities.h"

#include "FFmpegWriter.h"
#include "Exceptions.h"
#include "Frame.h"
#include "OpenMPUtilities.h"
#include "Settings.h"
#include "ZmqLogger.h"

using namespace openshot;

// Multiplexer parameters temporary storage
AVDictionary *mux_dict = NULL;

#if USE_HW_ACCEL
int hw_en_on = 1;					// Is set in UI
int hw_en_supported = 0;	// Is set by FFmpegWriter
AVPixelFormat hw_en_av_pix_fmt = AV_PIX_FMT_NONE;
AVHWDeviceType hw_en_av_device_type = AV_HWDEVICE_TYPE_VAAPI;
static AVBufferRef *hw_device_ctx = NULL;
AVFrame *hw_frame = NULL;

static int set_hwframe_ctx(AVCodecContext *ctx, AVBufferRef *hw_device_ctx, int64_t width, int64_t height)
{
	AVBufferRef *hw_frames_ref;
	AVHWFramesContext *frames_ctx = NULL;
	int err = 0;

	if (!(hw_frames_ref = av_hwframe_ctx_alloc(hw_device_ctx))) {
		std::clog << "Failed to create HW frame context.\n";
		return -1;
	}
	frames_ctx = (AVHWFramesContext *)(hw_frames_ref->data);
	frames_ctx->format    = hw_en_av_pix_fmt;
	frames_ctx->sw_format = AV_PIX_FMT_NV12;
	frames_ctx->width     = width;
	frames_ctx->height    = height;
	frames_ctx->initial_pool_size = 20;
	if ((err = av_hwframe_ctx_init(hw_frames_ref)) < 0) {
		std::clog << "Failed to initialize HW frame context. " <<
			"Error code: " << av_err2string(err) << "\n";
		av_buffer_unref(&hw_frames_ref);
		return err;
	}
	ctx->hw_frames_ctx = av_buffer_ref(hw_frames_ref);
	if (!ctx->hw_frames_ctx)
		err = AVERROR(ENOMEM);

	av_buffer_unref(&hw_frames_ref);
	return err;
}
#endif // USE_HW_ACCEL

FFmpegWriter::FFmpegWriter(const std::string& path) :
		path(path), oc(NULL), audio_st(NULL), video_st(NULL), samples(NULL),
		audio_outbuf(NULL), audio_outbuf_size(0), audio_input_frame_size(0), audio_input_position(0),
		initial_audio_input_frame_size(0), img_convert_ctx(NULL), cache_size(8), num_of_rescalers(32),
		rescaler_position(0), video_codec_ctx(NULL), audio_codec_ctx(NULL), is_writing(false), video_timestamp(0), audio_timestamp(0),
		original_sample_rate(0), original_channels(0), avr(NULL), avr_planar(NULL), is_open(false), prepare_streams(false),
		write_header(false), write_trailer(false), audio_encoder_buffer_size(0), audio_encoder_buffer(NULL) {

	// Disable audio & video (so they can be independently enabled)
	info.has_audio = false;
	info.has_video = false;

	// Initialize FFMpeg, and register all formats and codecs
	AV_REGISTER_ALL

	// auto detect format
	auto_detect_format();
}

// Open the writer
void FFmpegWriter::Open() {
	if (!is_open) {
		// Open the writer
		is_open = true;

		// Prepare streams (if needed)
		if (!prepare_streams)
			PrepareStreams();

		// Now that all the parameters are set, we can open the audio and video codecs and allocate the necessary encode buffers
		if (info.has_video && video_st)
			open_video(oc, video_st);
		if (info.has_audio && audio_st)
			open_audio(oc, audio_st);

		// Write header (if needed)
		if (!write_header)
			WriteHeader();
	}
}

// auto detect format (from path)
void FFmpegWriter::auto_detect_format() {

	// Allocate the output media context
	AV_OUTPUT_CONTEXT(&oc, path.c_str());
	if (!oc) {
		throw OutOfMemory(
			"Could not allocate memory for AVFormatContext.", path);
	}

	// Determine what format to use when encoding this output filename
	oc->oformat = av_guess_format(NULL, path.c_str(), NULL);
	if (oc->oformat == nullptr) {
		throw InvalidFormat(
			"Could not deduce output format from file extension.", path);
	}

	// Update video codec name
	if (oc->oformat->video_codec != AV_CODEC_ID_NONE && info.has_video)
		info.vcodec = avcodec_find_encoder(oc->oformat->video_codec)->name;

	// Update audio codec name
	if (oc->oformat->audio_codec != AV_CODEC_ID_NONE && info.has_audio)
		info.acodec = avcodec_find_encoder(oc->oformat->audio_codec)->name;
}

// initialize streams
void FFmpegWriter::initialize_streams() {
	ZmqLogger::Instance()->AppendDebugMethod(
		"FFmpegWriter::initialize_streams",
		"oc->oformat->video_codec", oc->oformat->video_codec,
		"oc->oformat->audio_codec", oc->oformat->audio_codec,
		"AV_CODEC_ID_NONE", AV_CODEC_ID_NONE);

	// Add the audio and video streams using the default format codecs and initialize the codecs
	video_st = NULL;
	audio_st = NULL;
	if (oc->oformat->video_codec != AV_CODEC_ID_NONE && info.has_video)
		// Add video stream
		video_st = add_video_stream();

	if (oc->oformat->audio_codec != AV_CODEC_ID_NONE && info.has_audio)
		// Add audio stream
		audio_st = add_audio_stream();
}

// Set video export options
void FFmpegWriter::SetVideoOptions(bool has_video, std::string codec, Fraction fps, int width, int height, Fraction pixel_ratio, bool interlaced, bool top_field_first, int bit_rate) {
	// Set the video options
	if (codec.length() > 0) {
		const AVCodec *new_codec;
		// Check if the codec selected is a hardware accelerated codec
#if USE_HW_ACCEL
#if defined(__linux__)
		if (strstr(codec.c_str(), "_vaapi") != NULL) {
			new_codec = avcodec_find_encoder_by_name(codec.c_str());
			hw_en_on = 1;
			hw_en_supported = 1;
			hw_en_av_pix_fmt = AV_PIX_FMT_VAAPI;
			hw_en_av_device_type = AV_HWDEVICE_TYPE_VAAPI;
		} else if (strstr(codec.c_str(), "_nvenc") != NULL) {
			new_codec = avcodec_find_encoder_by_name(codec.c_str());
			hw_en_on = 1;
			hw_en_supported = 1;
			hw_en_av_pix_fmt = AV_PIX_FMT_CUDA;
			hw_en_av_device_type = AV_HWDEVICE_TYPE_CUDA;
		} else {
			new_codec = avcodec_find_encoder_by_name(codec.c_str());
			hw_en_on = 0;
			hw_en_supported = 0;
		}
#elif defined(_WIN32)
		if (strstr(codec.c_str(), "_dxva2") != NULL) {
			new_codec = avcodec_find_encoder_by_name(codec.c_str());
			hw_en_on = 1;
			hw_en_supported = 1;
			hw_en_av_pix_fmt = AV_PIX_FMT_DXVA2_VLD;
			hw_en_av_device_type = AV_HWDEVICE_TYPE_DXVA2;
		} else if (strstr(codec.c_str(), "_nvenc") != NULL) {
			new_codec = avcodec_find_encoder_by_name(codec.c_str());
			hw_en_on = 1;
			hw_en_supported = 1;
			hw_en_av_pix_fmt = AV_PIX_FMT_CUDA;
			hw_en_av_device_type = AV_HWDEVICE_TYPE_CUDA;
		} else {
			new_codec = avcodec_find_encoder_by_name(codec.c_str());
			hw_en_on = 0;
			hw_en_supported = 0;
		}
#elif defined(__APPLE__)
		if (strstr(codec.c_str(), "_videotoolbox") != NULL) {
			new_codec = avcodec_find_encoder_by_name(codec.c_str());
			hw_en_on = 1;
			hw_en_supported = 1;
			hw_en_av_pix_fmt = AV_PIX_FMT_VIDEOTOOLBOX;
			hw_en_av_device_type = AV_HWDEVICE_TYPE_VIDEOTOOLBOX;
		} else {
			new_codec = avcodec_find_encoder_by_name(codec.c_str());
			hw_en_on = 0;
			hw_en_supported = 0;
		}
#else  // unknown OS
		new_codec = avcodec_find_encoder_by_name(codec.c_str());
#endif //__linux__/_WIN32/__APPLE__
#else // USE_HW_ACCEL
		new_codec = avcodec_find_encoder_by_name(codec.c_str());
#endif // USE_HW_ACCEL
		if (new_codec == NULL)
			throw InvalidCodec("A valid video codec could not be found for this file.", path);
		else {
			// Set video codec
			info.vcodec = new_codec->name;
		}
	}
	if (fps.num > 0) {
		// Set frames per second (if provided)
		info.fps.num = fps.num;
		info.fps.den = fps.den;

		// Set the timebase (inverse of fps)
		info.video_timebase.num = info.fps.den;
		info.video_timebase.den = info.fps.num;
	}
	if (width >= 1)
		info.width = width;
	if (height >= 1)
		info.height = height;
	if (pixel_ratio.num > 0) {
		info.pixel_ratio.num = pixel_ratio.num;
		info.pixel_ratio.den = pixel_ratio.den;
	}
	if (bit_rate >= 1000)                      // bit_rate is the bitrate in b/s
		info.video_bit_rate = bit_rate;
	if ((bit_rate >= 0) && (bit_rate < 256))   // bit_rate is the bitrate in crf
		info.video_bit_rate = bit_rate;

	info.interlaced_frame = interlaced;
	info.top_field_first = top_field_first;

	// Calculate the DAR (display aspect ratio)
	Fraction size(info.width * info.pixel_ratio.num, info.height * info.pixel_ratio.den);

	// Reduce size fraction
	size.Reduce();

	// Set the ratio based on the reduced fraction
	info.display_ratio.num = size.num;
	info.display_ratio.den = size.den;

	ZmqLogger::Instance()->AppendDebugMethod(
		"FFmpegWriter::SetVideoOptions (" + codec + ")",
		"width", width, "height", height,
		"size.num", size.num, "size.den", size.den,
		"fps.num", fps.num, "fps.den", fps.den);

	// Enable / Disable video
	info.has_video = has_video;
}

// Set video export options (overloaded function)
void FFmpegWriter::SetVideoOptions(std::string codec, int width, int height,  Fraction fps, int bit_rate) {
	// Call full signature with some default parameters
	FFmpegWriter::SetVideoOptions(
		true, codec, fps, width, height,
		openshot::Fraction(1, 1), false, true, bit_rate
	);
}


// Set audio export options
void FFmpegWriter::SetAudioOptions(bool has_audio, std::string codec, int sample_rate, int channels, ChannelLayout channel_layout, int bit_rate) {
	// Set audio options
	if (codec.length() > 0) {
		const AVCodec *new_codec = avcodec_find_encoder_by_name(codec.c_str());
		if (new_codec == NULL)
			throw InvalidCodec("A valid audio codec could not be found for this file.", path);
		else {
			// Set audio codec
			info.acodec = new_codec->name;
		}
	}
	if (sample_rate > 7999)
		info.sample_rate = sample_rate;
	if (channels > 0)
		info.channels = channels;
	if (bit_rate > 999)
		info.audio_bit_rate = bit_rate;
	info.channel_layout = channel_layout;

	// init resample options (if zero)
	if (original_sample_rate == 0)
		original_sample_rate = info.sample_rate;
	if (original_channels == 0)
		original_channels = info.channels;

	ZmqLogger::Instance()->AppendDebugMethod(
		"FFmpegWriter::SetAudioOptions (" + codec + ")",
		"sample_rate", sample_rate,
		"channels", channels,
		"bit_rate", bit_rate);

	// Enable / Disable audio
	info.has_audio = has_audio;
}


// Set audio export options (overloaded function)
void FFmpegWriter::SetAudioOptions(std::string codec, int sample_rate, int bit_rate) {
	// Call full signature with some default parameters
	FFmpegWriter::SetAudioOptions(
		true, codec, sample_rate, 2,
		openshot::LAYOUT_STEREO, bit_rate
	);
}


// Set custom options (some codecs accept additional params)
void FFmpegWriter::SetOption(StreamType stream, std::string name, std::string value) {
	// Declare codec context
	AVCodecContext *c = NULL;
	AVStream *st = NULL;
	std::stringstream convert(value);

	if (info.has_video && stream == VIDEO_STREAM && video_st) {
		st = video_st;
		// Get codec context
		c = AV_GET_CODEC_PAR_CONTEXT(st, video_codec_ctx);
		// Was a codec / stream found?
		if (c) {
			if (info.interlaced_frame) {
				c->field_order = info.top_field_first ? AV_FIELD_TT : AV_FIELD_BB;
				// We only use these two version and ignore AV_FIELD_TB and AV_FIELD_BT
				// Otherwise we would need to change the whole export window
			}
		}
	} else if (info.has_audio && stream == AUDIO_STREAM && audio_st) {
		st = audio_st;
		// Get codec context
		c = AV_GET_CODEC_PAR_CONTEXT(st, audio_codec_ctx);
	} else
		throw NoStreamsFound("The stream was not found. Be sure to call PrepareStreams() first.", path);

	// Init AVOption
	const AVOption *option = NULL;

	// Was a codec / stream found?
	if (c)
		// Find AVOption (if it exists)
		option = AV_OPTION_FIND(c->priv_data, name.c_str());

	// Was option found?
	if (option || (name == "g" || name == "qmin" || name == "qmax" || name == "max_b_frames" || name == "mb_decision" ||
				   name == "level" || name == "profile" || name == "slices" || name == "rc_min_rate" || name == "rc_max_rate" ||
				   name == "rc_buffer_size" || name == "crf" || name == "cqp" || name == "qp")) {
		// Check for specific named options
		if (name == "g")
			// Set gop_size
			convert >> c->gop_size;

		else if (name == "qmin")
			// Minimum quantizer
			convert >> c->qmin;

		else if (name == "qmax")
			// Maximum quantizer
			convert >> c->qmax;

		else if (name == "max_b_frames")
			// Maximum number of B-frames between non-B-frames
			convert >> c->max_b_frames;

		else if (name == "mb_decision")
			// Macroblock decision mode
			convert >> c->mb_decision;

		else if (name == "level")
			// Set codec level
			convert >> c->level;

		else if (name == "profile")
			// Set codec profile
			convert >> c->profile;

		else if (name == "slices")
			// Indicates number of picture subdivisions
			convert >> c->slices;

		else if (name == "rc_min_rate")
			// Minimum bitrate
			convert >> c->rc_min_rate;

		else if (name == "rc_max_rate")
			// Maximum bitrate
			convert >> c->rc_max_rate;

		else if (name == "rc_buffer_size")
			// Buffer size
			convert >> c->rc_buffer_size;

		else if (name == "cqp") {
			// encode quality and special settings like lossless
			// This might be better in an extra methods as more options
			// and way to set quality are possible
#if USE_HW_ACCEL
			if (hw_en_on) {
				av_opt_set_int(c->priv_data, "qp", std::min(std::stoi(value),63), 0); // 0-63
			} else
#endif // USE_HW_ACCEL
			{
				switch (c->codec_id) {
#if (LIBAVCODEC_VERSION_MAJOR >= 58)
				// FFmpeg 4.0+
				case AV_CODEC_ID_AV1 :
					c->bit_rate = 0;
					av_opt_set_int(c->priv_data, "qp", std::min(std::stoi(value),63), 0); // 0-63
					break;
#endif
				case AV_CODEC_ID_VP8 :
					c->bit_rate = 10000000;
					av_opt_set_int(c->priv_data, "qp", std::max(std::min(std::stoi(value), 63), 4), 0); // 4-63
					break;
				case AV_CODEC_ID_VP9 :
					c->bit_rate = 0;        // Must be zero!
					av_opt_set_int(c->priv_data, "qp", std::min(std::stoi(value), 63), 0); // 0-63
					if (std::stoi(value) == 0) {
						av_opt_set(c->priv_data, "preset", "veryslow", 0);
						av_opt_set_int(c->priv_data, "lossless", 1, 0);
					}
					break;
				case AV_CODEC_ID_H264 :
					av_opt_set_int(c->priv_data, "qp", std::min(std::stoi(value), 51), 0); // 0-51
					if (std::stoi(value) == 0) {
						av_opt_set(c->priv_data, "preset", "veryslow", 0);
							c->pix_fmt = PIX_FMT_YUV444P; // no chroma subsampling
					}
					break;
				case AV_CODEC_ID_HEVC :
					av_opt_set_int(c->priv_data, "qp", std::min(std::stoi(value), 51), 0); // 0-51
					if (std::stoi(value) == 0) {
						av_opt_set(c->priv_data, "preset", "veryslow", 0);
						av_opt_set_int(c->priv_data, "lossless", 1, 0);
					}
					break;
				default:
					// For all other codecs assume a range of 0-63
					av_opt_set_int(c->priv_data, "qp", std::min(std::stoi(value), 63), 0); // 0-63
					c->bit_rate = 0;
				}
			}
		} else if (name == "crf") {
			// encode quality and special settings like lossless
			// This might be better in an extra methods as more options
			// and way to set quality are possible
#if USE_HW_ACCEL
			if (hw_en_on) {
				double mbs = 15000000.0;
				if (info.video_bit_rate > 0) {
					if (info.video_bit_rate > 42) {
						mbs = 380000.0;
					}
					else {
						mbs *= std::pow(0.912,info.video_bit_rate);
					}
				}
				c->bit_rate = (int)(mbs);
			} else
#endif // USE_HW_ACCEL
			{
				switch (c->codec_id) {
#if (LIBAVCODEC_VERSION_MAJOR >= 58)
  				// FFmpeg 4.0+
					case AV_CODEC_ID_AV1 :
						c->bit_rate = 0;
						// AV1 only supports "crf" quality values
						av_opt_set_int(c->priv_data, "crf", std::min(std::stoi(value),63), 0);
						break;
#endif
					case AV_CODEC_ID_VP8 :
						c->bit_rate = 10000000;
						av_opt_set_int(c->priv_data, "crf", std::max(std::min(std::stoi(value), 63), 4), 0); // 4-63
						break;
					case AV_CODEC_ID_VP9 :
						c->bit_rate = 0;        // Must be zero!
						av_opt_set_int(c->priv_data, "crf", std::min(std::stoi(value), 63), 0); // 0-63
						if (std::stoi(value) == 0) {
							av_opt_set(c->priv_data, "preset", "veryslow", 0);
							av_opt_set_int(c->priv_data, "lossless", 1, 0);
						}
						break;
					case AV_CODEC_ID_H264 :
						av_opt_set_int(c->priv_data, "crf", std::min(std::stoi(value), 51), 0); // 0-51
						if (std::stoi(value) == 0) {
							av_opt_set(c->priv_data, "preset", "veryslow", 0);
							c->pix_fmt = PIX_FMT_YUV444P; // no chroma subsampling
						}
						break;
					case AV_CODEC_ID_HEVC :
						if (strstr(info.vcodec.c_str(), "svt_hevc") != NULL) {
							av_opt_set_int(c->priv_data, "preset", 7, 0);
							av_opt_set_int(c->priv_data, "forced-idr",1,0);
							av_opt_set_int(c->priv_data, "qp",std::min(std::stoi(value), 51),0);
						}
						else {
							av_opt_set_int(c->priv_data, "crf", std::min(std::stoi(value), 51), 0); // 0-51
						}
						if (std::stoi(value) == 0) {
							av_opt_set(c->priv_data, "preset", "veryslow", 0);
							av_opt_set_int(c->priv_data, "lossless", 1, 0);
						}
						break;
					default:
						// If this codec doesn't support crf calculate a bitrate
						// TODO: find better formula
						double mbs = 15000000.0;
						if (info.video_bit_rate > 0) {
							if (info.video_bit_rate > 42) {
								mbs = 380000.0;
							} else {
								mbs *= std::pow(0.912, info.video_bit_rate);
							}
						}
						c->bit_rate = (int) (mbs);
				}
			}
		} else if (name == "qp") {
			// encode quality and special settings like lossless
			// This might be better in an extra methods as more options
			// and way to set quality are possible
#if (LIBAVCODEC_VERSION_MAJOR >= 58)
    // FFmpeg 4.0+
				switch (c->codec_id) {
					case AV_CODEC_ID_AV1 :
						c->bit_rate = 0;
						if (strstr(info.vcodec.c_str(), "svtav1") != NULL) {
							av_opt_set_int(c->priv_data, "qp", std::min(std::stoi(value),63), 0);
						}
						else if (strstr(info.vcodec.c_str(), "rav1e") != NULL) {
							// Set number of tiles to a fixed value
							// TODO Let user choose number of tiles
							av_opt_set_int(c->priv_data, "qp", std::min(std::stoi(value),255), 0);
						}
						else if (strstr(info.vcodec.c_str(), "aom") != NULL) {
							// Set number of tiles to a fixed value
							// TODO Let user choose number of tiles
							// libaom doesn't have qp only crf
							av_opt_set_int(c->priv_data, "crf", std::min(std::stoi(value),63), 0);
						}
						else {
							av_opt_set_int(c->priv_data, "crf", std::min(std::stoi(value),63), 0);
						}
					case AV_CODEC_ID_HEVC :
						c->bit_rate = 0;
						if (strstr(info.vcodec.c_str(), "svt_hevc") != NULL) {
							av_opt_set_int(c->priv_data, "qp", std::min(std::stoi(value),51), 0);
							av_opt_set_int(c->priv_data, "preset", 7, 0);
							av_opt_set_int(c->priv_data, "forced-idr",1,0);
						}
						break;
				}
#endif  // FFmpeg 4.0+
		} else {
			// Set AVOption
			AV_OPTION_SET(st, c->priv_data, name.c_str(), value.c_str(), c);
		}

		ZmqLogger::Instance()->AppendDebugMethod(
			"FFmpegWriter::SetOption (" + (std::string)name + ")",
			"stream == VIDEO_STREAM", stream == VIDEO_STREAM);

	// Muxing dictionary is not part of the codec context.
	// Just reusing SetOption function to set popular multiplexing presets.
	} else if (name == "muxing_preset") {
		if (value == "mp4_faststart") {
			// 'moov' box to the beginning; only for MOV, MP4
			av_dict_set(&mux_dict, "movflags", "faststart", 0);
		} else if (value == "mp4_fragmented") {
			// write selfcontained fragmented file, minimum length of the fragment 8 sec; only for MOV, MP4
			av_dict_set(&mux_dict, "movflags", "frag_keyframe", 0);
			av_dict_set(&mux_dict, "min_frag_duration", "8000000", 0);
		}
	} else {
		throw InvalidOptions("The option is not valid for this codec.", path);
	}

}

/// Determine if codec name is valid
bool FFmpegWriter::IsValidCodec(std::string codec_name) {
	// Initialize FFMpeg, and register all formats and codecs
	AV_REGISTER_ALL

	// Find the codec (if any)
	if (avcodec_find_encoder_by_name(codec_name.c_str()) == NULL)
		return false;
	else
		return true;
}

// Prepare & initialize streams and open codecs
void FFmpegWriter::PrepareStreams() {
	if (!info.has_audio && !info.has_video)
		throw InvalidOptions("No video or audio options have been set.  You must set has_video or has_audio (or both).", path);

	ZmqLogger::Instance()->AppendDebugMethod(
		"FFmpegWriter::PrepareStreams [" + path + "]",
		"info.has_audio", info.has_audio,
		"info.has_video", info.has_video);

	// Initialize the streams (i.e. add the streams)
	initialize_streams();

	// Mark as 'prepared'
	prepare_streams = true;
}

// Write the file header (after the options are set)
void FFmpegWriter::WriteHeader() {
	if (!info.has_audio && !info.has_video)
		throw InvalidOptions("No video or audio options have been set.  You must set has_video or has_audio (or both).", path);

	// Open the output file, if needed
	if (!(oc->oformat->flags & AVFMT_NOFILE)) {
		if (avio_open(&oc->pb, path.c_str(), AVIO_FLAG_WRITE) < 0)
			throw InvalidFile("Could not open or write file.", path);
	}

	// Force the output filename (which doesn't always happen for some reason)
	AV_SET_FILENAME(oc, path.c_str());

	// Add general metadata (if any)
	for (std::map<std::string, std::string>::iterator iter = info.metadata.begin(); iter != info.metadata.end(); ++iter) {
		av_dict_set(&oc->metadata, iter->first.c_str(), iter->second.c_str(), 0);
	}

	// Set multiplexing parameters
	AVDictionary *dict = NULL;

	bool is_mp4 = strcmp(oc->oformat->name, "mp4");
	bool is_mov = strcmp(oc->oformat->name, "mov");
	// Set dictionary preset only for MP4 and MOV files
	if (is_mp4 || is_mov)
		av_dict_copy(&dict, mux_dict, 0);

	// Write the stream header
	if (avformat_write_header(oc, &dict) != 0) {
		ZmqLogger::Instance()->AppendDebugMethod(
			"FFmpegWriter::WriteHeader (avformat_write_header)");
		throw InvalidFile("Could not write header to file.", path);
	};

	// Free multiplexing dictionaries sets
	if (dict) av_dict_free(&dict);
	if (mux_dict) av_dict_free(&mux_dict);

	// Mark as 'written'
	write_header = true;

	ZmqLogger::Instance()->AppendDebugMethod("FFmpegWriter::WriteHeader");
}

// Add a frame to the queue waiting to be encoded.
void FFmpegWriter::WriteFrame(std::shared_ptr<openshot::Frame> frame) {
	// Check for open reader (or throw exception)
	if (!is_open)
		throw WriterClosed("The FFmpegWriter is closed.  Call Open() before calling this method.", path);

	// Add frame pointer to "queue", waiting to be processed the next
	// time the WriteFrames() method is called.
	if (info.has_video && video_st)
		spooled_video_frames.push_back(frame);

	if (info.has_audio && audio_st)
		spooled_audio_frames.push_back(frame);

	ZmqLogger::Instance()->AppendDebugMethod(
		"FFmpegWriter::WriteFrame",
		"frame->number", frame->number,
		"spooled_video_frames.size()", spooled_video_frames.size(),
		"spooled_audio_frames.size()", spooled_audio_frames.size(),
		"cache_size", cache_size,
		"is_writing", is_writing);

	// Write the frames once it reaches the correct cache size
	if ((int)spooled_video_frames.size() == cache_size || (int)spooled_audio_frames.size() == cache_size) {
		// Write frames to video file
		write_queued_frames();
	}

	// Keep track of the last frame added
	last_frame = frame;
}

// Write all frames in the queue to the video file.
void FFmpegWriter::write_queued_frames() {
	ZmqLogger::Instance()->AppendDebugMethod(
		"FFmpegWriter::write_queued_frames",
		"spooled_video_frames.size()", spooled_video_frames.size(),
		"spooled_audio_frames.size()", spooled_audio_frames.size());

	// Flip writing flag
	is_writing = true;

	// Transfer spool to queue
	queued_video_frames = spooled_video_frames;
	queued_audio_frames = spooled_audio_frames;

	// Empty spool
	spooled_video_frames.clear();
	spooled_audio_frames.clear();

	// Create blank exception
	bool has_error_encoding_video = false;

    // Process all audio frames (in a separate thread)
    if (info.has_audio && audio_st && !queued_audio_frames.empty())
        write_audio_packets(false);

    // Loop through each queued image frame
    while (!queued_video_frames.empty()) {
        // Get front frame (from the queue)
        std::shared_ptr<Frame> frame = queued_video_frames.front();

        // Add to processed queue
        processed_frames.push_back(frame);

        // Encode and add the frame to the output file
        if (info.has_video && video_st)
            process_video_packet(frame);

        // Remove front item
        queued_video_frames.pop_front();

    } // end while


    // Loop back through the frames (in order), and write them to the video file
    while (!processed_frames.empty()) {
        // Get front frame (from the queue)
        std::shared_ptr<Frame> frame = processed_frames.front();

        if (info.has_video && video_st) {
            // Add to deallocate queue (so we can remove the AVFrames when we are done)
            deallocate_frames.push_back(frame);

            // Does this frame's AVFrame still exist
            if (av_frames.count(frame)) {
                // Get AVFrame
                AVFrame *frame_final = av_frames[frame];

                // Write frame to video file
                bool success = write_video_packet(frame, frame_final);
                if (!success)
                    has_error_encoding_video = true;
            }
        }

        // Remove front item
        processed_frames.pop_front();
    }

    // Loop through, and deallocate AVFrames
    while (!deallocate_frames.empty()) {
        // Get front frame (from the queue)
        std::shared_ptr<Frame> frame = deallocate_frames.front();

        // Does this frame's AVFrame still exist
        if (av_frames.count(frame)) {
            // Get AVFrame
            AVFrame *av_frame = av_frames[frame];

            // Deallocate buffer and AVFrame
            av_freep(&(av_frame->data[0]));
            AV_FREE_FRAME(&av_frame);
            av_frames.erase(frame);
        }

        // Remove front item
        deallocate_frames.pop_front();
    }

    // Done writing
    is_writing = false;

    // Raise exception from main thread
    if (has_error_encoding_video)
        throw ErrorEncodingVideo("Error while writing raw video frame", -1);
}

// Write a block of frames from a reader
void FFmpegWriter::WriteFrame(ReaderBase *reader, int64_t start, int64_t length) {
	ZmqLogger::Instance()->AppendDebugMethod(
		"FFmpegWriter::WriteFrame (from Reader)",
		"start", start,
		"length", length);

	// Loop through each frame (and encoded it)
	for (int64_t number = start; number <= length; number++) {
		// Get the frame
		std::shared_ptr<Frame> f = reader->GetFrame(number);

		// Encode frame
		WriteFrame(f);
	}
}

// Write the file trailer (after all frames are written)
void FFmpegWriter::WriteTrailer() {
	// Write any remaining queued frames to video file
	write_queued_frames();

	// Process final audio frame (if any)
	if (info.has_audio && audio_st)
		write_audio_packets(true);

	// Flush encoders (who sometimes hold on to frames)
	flush_encoders();

	/* write the trailer, if any. The trailer must be written
	 * before you close the CodecContexts open when you wrote the
	 * header; otherwise write_trailer may try to use memory that
	 * was freed on av_codec_close() */
	av_write_trailer(oc);

	// Mark as 'written'
	write_trailer = true;

	ZmqLogger::Instance()->AppendDebugMethod("FFmpegWriter::WriteTrailer");
}

// Flush encoders
void FFmpegWriter::flush_encoders() {
	if (info.has_audio && audio_codec_ctx && AV_GET_CODEC_TYPE(audio_st) == AVMEDIA_TYPE_AUDIO && AV_GET_CODEC_ATTRIBUTES(audio_st, audio_codec_ctx)->frame_size <= 1)
		return;
#if (LIBAVFORMAT_VERSION_MAJOR < 58)
	// FFmpeg < 4.0
	if (info.has_video && video_codec_ctx && AV_GET_CODEC_TYPE(video_st) == AVMEDIA_TYPE_VIDEO && (oc->oformat->flags & AVFMT_RAWPICTURE) && AV_FIND_DECODER_CODEC_ID(video_st) == AV_CODEC_ID_RAWVIDEO)
		return;
#else
	if (info.has_video && video_codec_ctx && AV_GET_CODEC_TYPE(video_st) == AVMEDIA_TYPE_VIDEO && AV_FIND_DECODER_CODEC_ID(video_st) == AV_CODEC_ID_RAWVIDEO)
		return;
#endif

	// FLUSH VIDEO ENCODER
	if (info.has_video) {
		for (;;) {

			// Increment PTS (in frames and scaled to the codec's timebase)
			video_timestamp += av_rescale_q(1, av_make_q(info.fps.den, info.fps.num), video_codec_ctx->time_base);

#if IS_FFMPEG_3_2
			AVPacket* pkt = av_packet_alloc();
#else
			AVPacket* pkt;
			av_init_packet(pkt);
#endif
			pkt->data = NULL;
			pkt->size = 0;

			/* encode the image */
			int got_packet = 0;
			int error_code = 0;

#if IS_FFMPEG_3_2
            // Encode video packet (latest version of FFmpeg)
            error_code = avcodec_send_frame(video_codec_ctx, NULL);
            got_packet = 0;
            while (error_code >= 0) {
                error_code = avcodec_receive_packet(video_codec_ctx, pkt);
                if (error_code == AVERROR(EAGAIN)|| error_code == AVERROR_EOF) {
                    got_packet = 0;
                    // Write packet
                    avcodec_flush_buffers(video_codec_ctx);
                    break;
                }
                av_packet_rescale_ts(pkt, video_codec_ctx->time_base, video_st->time_base);
                pkt->stream_index = video_st->index;
                error_code = av_interleaved_write_frame(oc, pkt);
            }
#else // IS_FFMPEG_3_2

			// Encode video packet (older than FFmpeg 3.2)
			error_code = avcodec_encode_video2(video_codec_ctx, pkt, NULL, &got_packet);

#endif // IS_FFMPEG_3_2

			if (error_code < 0) {
				ZmqLogger::Instance()->AppendDebugMethod(
					"FFmpegWriter::flush_encoders ERROR ["
						+ av_err2string(error_code) + "]",
					"error_code", error_code);
			}
			if (!got_packet) {
				break;
			}

			// set the timestamp
			av_packet_rescale_ts(pkt, video_codec_ctx->time_base, video_st->time_base);
			pkt->stream_index = video_st->index;

			// Write packet
			error_code = av_interleaved_write_frame(oc, pkt);
			if (error_code < 0) {
				ZmqLogger::Instance()->AppendDebugMethod(
					"FFmpegWriter::flush_encoders ERROR ["
						+ av_err2string(error_code) + "]",
					"error_code", error_code);
			}
		}
	}

	// FLUSH AUDIO ENCODER
	if (info.has_audio) {
        for (;;) {
#if IS_FFMPEG_3_2
            AVPacket* pkt = av_packet_alloc();
#else
            AVPacket* pkt;
            av_init_packet(pkt);
#endif
            pkt->data = NULL;
            pkt->size = 0;
            pkt->pts = pkt->dts = audio_timestamp;

            /* encode the image */
            int error_code = 0;
            int got_packet = 0;
#if IS_FFMPEG_3_2
            error_code = avcodec_send_frame(audio_codec_ctx, NULL);
#else
            error_code = avcodec_encode_audio2(audio_codec_ctx, pkt, NULL, &got_packet);
#endif
            if (error_code < 0) {
                ZmqLogger::Instance()->AppendDebugMethod(
                    "FFmpegWriter::flush_encoders ERROR ["
                        + av_err2string(error_code) + "]",
                    "error_code", error_code);
            }
            if (!got_packet) {
                break;
            }

            // Since the PTS can change during encoding, set the value again.  This seems like a huge hack,
            // but it fixes lots of PTS related issues when I do this.
            pkt->pts = pkt->dts = audio_timestamp;

            // Scale the PTS to the audio stream timebase (which is sometimes different than the codec's timebase)
            av_packet_rescale_ts(pkt, audio_codec_ctx->time_base, audio_st->time_base);

            // set stream
            pkt->stream_index = audio_st->index;
            pkt->flags |= AV_PKT_FLAG_KEY;

            // Write packet
            error_code = av_interleaved_write_frame(oc, pkt);
            if (error_code < 0) {
                ZmqLogger::Instance()->AppendDebugMethod(
                    "FFmpegWriter::flush_encoders ERROR ["
                        + av_err2string(error_code) + "]",
                    "error_code", error_code);
            }

            // Increment PTS by duration of packet
            audio_timestamp += pkt->duration;

            // deallocate memory for packet
            AV_FREE_PACKET(pkt);
        }
    }

}

// Close the video codec
void FFmpegWriter::close_video(AVFormatContext *oc, AVStream *st)
{
#if USE_HW_ACCEL
	if (hw_en_on && hw_en_supported) {
		if (hw_device_ctx) {
			av_buffer_unref(&hw_device_ctx);
			hw_device_ctx = NULL;
		}
	}
#endif // USE_HW_ACCEL
}

// Close the audio codec
void FFmpegWriter::close_audio(AVFormatContext *oc, AVStream *st)
{
	// Clear buffers
	delete[] samples;
	delete[] audio_outbuf;
	delete[] audio_encoder_buffer;
	samples = NULL;
	audio_outbuf = NULL;
	audio_encoder_buffer = NULL;

	// Deallocate resample buffer
	if (avr) {
		SWR_CLOSE(avr);
		SWR_FREE(&avr);
		avr = NULL;
	}

	if (avr_planar) {
		SWR_CLOSE(avr_planar);
		SWR_FREE(&avr_planar);
		avr_planar = NULL;
	}
}

// Close the writer
void FFmpegWriter::Close() {
	// Write trailer (if needed)
	if (!write_trailer)
		WriteTrailer();

	// Close each codec
	if (video_st)
		close_video(oc, video_st);
	if (audio_st)
		close_audio(oc, audio_st);

	// Deallocate image scalers
	if (image_rescalers.size() > 0)
		RemoveScalers();

	if (!(oc->oformat->flags & AVFMT_NOFILE)) {
		/* close the output file */
		avio_close(oc->pb);
	}

	// Reset frame counters
	video_timestamp = 0;
	audio_timestamp = 0;

	// Free the context which frees the streams too
	avformat_free_context(oc);
	oc = NULL;

	// Close writer
	is_open = false;
	prepare_streams = false;
	write_header = false;
	write_trailer = false;

	ZmqLogger::Instance()->AppendDebugMethod("FFmpegWriter::Close");
}

// Add an AVFrame to the cache
void FFmpegWriter::add_avframe(std::shared_ptr<Frame> frame, AVFrame *av_frame) {
	// Add AVFrame to map (if it does not already exist)
	if (!av_frames.count(frame)) {
		// Add av_frame
		av_frames[frame] = av_frame;
	} else {
		// Do not add, and deallocate this AVFrame
		AV_FREE_FRAME(&av_frame);
	}
}

// Add an audio output stream
AVStream *FFmpegWriter::add_audio_stream() {
	// Find the audio codec
	const AVCodec *codec = avcodec_find_encoder_by_name(info.acodec.c_str());
	if (codec == NULL)
		throw InvalidCodec("A valid audio codec could not be found for this file.", path);

	// Free any previous memory allocations
	if (audio_codec_ctx != nullptr) {
		AV_FREE_CONTEXT(audio_codec_ctx);
	}

	// Create a new audio stream
	AVStream* st = avformat_new_stream(oc, codec);
	if (!st)
		throw OutOfMemory("Could not allocate memory for the video stream.", path);

	// Allocate a new codec context for the stream
	ALLOC_CODEC_CTX(audio_codec_ctx, codec, st)
#if (LIBAVFORMAT_VERSION_MAJOR >= 58)
	st->codecpar->codec_id = codec->id;
#endif
	AVCodecContext* c = audio_codec_ctx;

	c->codec_id = codec->id;
	c->codec_type = AVMEDIA_TYPE_AUDIO;

	// Set the sample parameters
	c->bit_rate = info.audio_bit_rate;
	c->channels = info.channels;

	// Set valid sample rate (or throw error)
	if (codec->supported_samplerates) {
		int i;
		for (i = 0; codec->supported_samplerates[i] != 0; i++)
			if (info.sample_rate == codec->supported_samplerates[i]) {
				// Set the valid sample rate
				c->sample_rate = info.sample_rate;
				break;
			}
		if (codec->supported_samplerates[i] == 0)
			throw InvalidSampleRate("An invalid sample rate was detected for this codec.", path);
	} else
		// Set sample rate
		c->sample_rate = info.sample_rate;


	// Set a valid number of channels (or throw error)
	const uint64_t channel_layout = info.channel_layout;
	if (codec->channel_layouts) {
		int i;
		for (i = 0; codec->channel_layouts[i] != 0; i++)
			if (channel_layout == codec->channel_layouts[i]) {
				// Set valid channel layout
				c->channel_layout = channel_layout;
				break;
			}
		if (codec->channel_layouts[i] == 0)
			throw InvalidChannels("An invalid channel layout was detected (i.e. MONO / STEREO).", path);
	} else
		// Set valid channel layout
		c->channel_layout = channel_layout;

	// Choose a valid sample_fmt
	if (codec->sample_fmts) {
		for (int i = 0; codec->sample_fmts[i] != AV_SAMPLE_FMT_NONE; i++) {
			// Set sample format to 1st valid format (and then exit loop)
			c->sample_fmt = codec->sample_fmts[i];
			break;
		}
	}
	if (c->sample_fmt == AV_SAMPLE_FMT_NONE) {
		// Default if no sample formats found
		c->sample_fmt = AV_SAMPLE_FMT_S16;
	}

	// some formats want stream headers to be separate
	if (oc->oformat->flags & AVFMT_GLOBALHEADER)
#if (LIBAVCODEC_VERSION_MAJOR >= 57)
		// FFmpeg 3.0+
		c->flags |= AV_CODEC_FLAG_GLOBAL_HEADER;
#else
		c->flags |= CODEC_FLAG_GLOBAL_HEADER;
#endif

	AV_COPY_PARAMS_FROM_CONTEXT(st, c);

	ZmqLogger::Instance()->AppendDebugMethod(
		"FFmpegWriter::add_audio_stream",
		"c->codec_id", c->codec_id,
		"c->bit_rate", c->bit_rate,
		"c->channels", c->channels,
		"c->sample_fmt", c->sample_fmt,
		"c->channel_layout", c->channel_layout,
		"c->sample_rate", c->sample_rate);

	return st;
}

// Add a video output stream
AVStream *FFmpegWriter::add_video_stream() {
	// Find the video codec
	const AVCodec *codec = avcodec_find_encoder_by_name(info.vcodec.c_str());
	if (codec == NULL)
		throw InvalidCodec("A valid video codec could not be found for this file.", path);

	// Free any previous memory allocations
	if (video_codec_ctx != nullptr) {
		AV_FREE_CONTEXT(video_codec_ctx);
	}

	// Create a new video stream
	AVStream* st = avformat_new_stream(oc, codec);
	if (!st)
		throw OutOfMemory("Could not allocate memory for the video stream.", path);

	// Allocate a new codec context for the stream
	ALLOC_CODEC_CTX(video_codec_ctx, codec, st)
#if (LIBAVFORMAT_VERSION_MAJOR >= 58)
	st->codecpar->codec_id = codec->id;
#endif

	AVCodecContext* c = video_codec_ctx;

	c->codec_id = codec->id;
	c->codec_type = AVMEDIA_TYPE_VIDEO;

	// Set sample aspect ratio
	c->sample_aspect_ratio.num = info.pixel_ratio.num;
	c->sample_aspect_ratio.den = info.pixel_ratio.den;

	/* Init video encoder options */
	if (info.video_bit_rate >= 1000
#if (LIBAVCODEC_VERSION_MAJOR >= 58)
		&& c->codec_id != AV_CODEC_ID_AV1
#endif
		) {
		c->bit_rate = info.video_bit_rate;
		if (info.video_bit_rate >= 1500000) {
			if (c->codec_id == AV_CODEC_ID_MPEG2VIDEO)  {
				c->qmin = 2;
				c->qmax = 30;
			}
		}
		// Here should be the setting for low fixed bitrate
		// Defaults are used because mpeg2 otherwise had problems
	} else {
		// Check if codec supports crf or qp
		switch (c->codec_id) {
#if (LIBAVCODEC_VERSION_MAJOR >= 58)
			// FFmpeg 4.0+
			case AV_CODEC_ID_AV1 :
			// TODO: Set `crf` or `qp` according to bitrate, as bitrate is not supported by these encoders yet.
			if (info.video_bit_rate >= 1000) {
				c->bit_rate = 0;
				if (strstr(info.vcodec.c_str(), "aom") != NULL) {
					int calculated_quality = 35;
					if (info.video_bit_rate < 500000) calculated_quality = 50;
					if (info.video_bit_rate > 5000000) calculated_quality = 10;
					av_opt_set_int(c->priv_data, "crf", calculated_quality, 0);
					info.video_bit_rate = calculated_quality;
				} else {
					int calculated_quality = 50;
					if (info.video_bit_rate < 500000) calculated_quality = 60;
					if (info.video_bit_rate > 5000000) calculated_quality = 15;
					av_opt_set_int(c->priv_data, "qp", calculated_quality, 0);
					info.video_bit_rate = calculated_quality;
				} // medium
			}
			if (strstr(info.vcodec.c_str(), "svtav1") != NULL) {
				av_opt_set_int(c->priv_data, "preset", 6, 0);
				av_opt_set_int(c->priv_data, "forced-idr",1,0);
			}
			else if (strstr(info.vcodec.c_str(), "rav1e") != NULL) {
				av_opt_set_int(c->priv_data, "speed", 7, 0);
				av_opt_set_int(c->priv_data, "tile-rows", 2, 0);
				av_opt_set_int(c->priv_data, "tile-columns", 4, 0);
			}
			else if (strstr(info.vcodec.c_str(), "aom") != NULL) {
				// Set number of tiles to a fixed value
				// TODO: Allow user to chose their own number of tiles
				av_opt_set_int(c->priv_data, "tile-rows", 1, 0);		// log2 of number of rows
				av_opt_set_int(c->priv_data, "tile-columns", 2, 0);		// log2 of number of columns
				av_opt_set_int(c->priv_data, "row-mt", 1, 0);			// use multiple cores
				av_opt_set_int(c->priv_data, "cpu-used", 3, 0);			// default is 1, usable is 4
			}
			//break;
#endif
			case AV_CODEC_ID_VP9 :
			case AV_CODEC_ID_HEVC :
			case AV_CODEC_ID_VP8 :
			case AV_CODEC_ID_H264 :
				if (info.video_bit_rate < 40) {
					c->qmin = 0;
					c->qmax = 63;
				} else {
					c->qmin = info.video_bit_rate - 5;
					c->qmax = 63;
				}
				break;
			default:
				// Here should be the setting for codecs that don't support crf
				// For now defaults are used
				break;
		}
	}

    //TODO: Implement variable bitrate feature (which actually works). This implementation throws
	//invalid bitrate errors and rc buffer underflow errors, etc...
	//c->rc_min_rate = info.video_bit_rate;
	//c->rc_max_rate = info.video_bit_rate;
	//c->rc_buffer_size = FFMAX(c->rc_max_rate, 15000000) * 112L / 15000000 * 16384;
	//if ( !c->rc_initial_buffer_occupancy )
	//	c->rc_initial_buffer_occupancy = c->rc_buffer_size * 3/4;

	/* resolution must be a multiple of two */
	// TODO: require /2 height and width
	c->width = info.width;
	c->height = info.height;

	/* time base: this is the fundamental unit of time (in seconds) in terms
	 of which frame timestamps are represented. for fixed-fps content,
	 timebase should be 1/framerate and timestamp increments should be
	 identically 1. */
	c->time_base.num = info.video_timebase.num;
	c->time_base.den = info.video_timebase.den;
// AVCodecContext->framerate was added in FFmpeg 2.6
#if LIBAVCODEC_VERSION_INT >= AV_VERSION_INT(56, 26, 0)
	c->framerate = av_inv_q(c->time_base);
#endif
	st->avg_frame_rate = av_inv_q(c->time_base);
	st->time_base.num = info.video_timebase.num;
	st->time_base.den = info.video_timebase.den;

	c->gop_size = 12; /* TODO: add this to "info"... emit one intra frame every twelve frames at most */
	c->max_b_frames = 10;
	if (c->codec_id == AV_CODEC_ID_MPEG2VIDEO)
		/* just for testing, we also add B frames */
		c->max_b_frames = 2;
	if (c->codec_id == AV_CODEC_ID_MPEG1VIDEO)
		/* Needed to avoid using macroblocks in which some coeffs overflow.
		 This does not happen with normal video, it just happens here as
		 the motion of the chroma plane does not match the luma plane. */
		c->mb_decision = 2;
	// some formats want stream headers to be separate
	if (oc->oformat->flags & AVFMT_GLOBALHEADER)
#if (LIBAVCODEC_VERSION_MAJOR >= 57)
		// FFmpeg 3.0+
		c->flags |= AV_CODEC_FLAG_GLOBAL_HEADER;
#else
		c->flags |= CODEC_FLAG_GLOBAL_HEADER;
#endif

	// Find all supported pixel formats for this codec
	const PixelFormat *supported_pixel_formats = codec->pix_fmts;
	while (supported_pixel_formats != NULL && *supported_pixel_formats != PIX_FMT_NONE) {
		// Assign the 1st valid pixel format (if one is missing)
		if (c->pix_fmt == PIX_FMT_NONE)
			c->pix_fmt = *supported_pixel_formats;
		++supported_pixel_formats;
	}

	// Codec doesn't have any pix formats?
	if (c->pix_fmt == PIX_FMT_NONE) {
		if (oc->oformat->video_codec == AV_CODEC_ID_RAWVIDEO) {
			// Raw video should use RGB24
			c->pix_fmt = PIX_FMT_RGB24;

#if (LIBAVFORMAT_VERSION_MAJOR < 58)
			// FFmpeg < 4.0
			if (strcmp(oc->oformat->name, "gif") != 0)
				// If not GIF format, skip the encoding process
				// Set raw picture flag (so we don't encode this video)
				oc->oformat->flags |= AVFMT_RAWPICTURE;
#endif
		} else {
			// Set the default codec
			c->pix_fmt = PIX_FMT_YUV420P;
		}
	}

	AV_COPY_PARAMS_FROM_CONTEXT(st, c);
	ZmqLogger::Instance()->AppendDebugMethod(
		"FFmpegWriter::add_video_stream ("
			+ (std::string)oc->oformat->name + " : "
			+ (std::string)av_get_pix_fmt_name(c->pix_fmt) + ")",
		"c->codec_id", c->codec_id,
		"c->bit_rate", c->bit_rate,
		"c->pix_fmt", c->pix_fmt,
		"oc->oformat->flags", oc->oformat->flags);
	return st;
}

// open audio codec
void FFmpegWriter::open_audio(AVFormatContext *oc, AVStream *st) {
	const AVCodec *codec;
	AV_GET_CODEC_FROM_STREAM(st, audio_codec_ctx)

	// Set number of threads equal to number of processors (not to exceed 16)
	audio_codec_ctx->thread_count = std::min(FF_NUM_PROCESSORS, 16);

	// Find the audio encoder
	codec = avcodec_find_encoder_by_name(info.acodec.c_str());
	if (!codec)
		codec = avcodec_find_encoder(audio_codec_ctx->codec_id);
	if (!codec)
		throw InvalidCodec("Could not find codec", path);

	// Init options
	AVDictionary *opts = NULL;
	av_dict_set(&opts, "strict", "experimental", 0);

	// Open the codec
	if (avcodec_open2(audio_codec_ctx, codec, &opts) < 0)
		throw InvalidCodec("Could not open audio codec", path);
	AV_COPY_PARAMS_FROM_CONTEXT(st, audio_codec_ctx);

	// Free options
	av_dict_free(&opts);

	// Calculate the size of the input frame (i..e how many samples per packet), and the output buffer
	// TODO: Ugly hack for PCM codecs (will be removed ASAP with new PCM support to compute the input frame size in samples
	if (audio_codec_ctx->frame_size <= 1) {
		// No frame size found... so calculate
		audio_input_frame_size = 50000 / info.channels;

		int s = AV_FIND_DECODER_CODEC_ID(st);
		switch (s) {
			case AV_CODEC_ID_PCM_S16LE:
			case AV_CODEC_ID_PCM_S16BE:
			case AV_CODEC_ID_PCM_U16LE:
			case AV_CODEC_ID_PCM_U16BE:
				audio_input_frame_size >>= 1;
				break;
			default:
				break;
		}
	} else {
		// Set frame size based on the codec
		audio_input_frame_size = audio_codec_ctx->frame_size;
	}

	// Set the initial frame size (since it might change during resampling)
	initial_audio_input_frame_size = audio_input_frame_size;

	// Allocate array for samples
	samples = new int16_t[AVCODEC_MAX_AUDIO_FRAME_SIZE];

	// Set audio output buffer (used to store the encoded audio)
	audio_outbuf_size = AVCODEC_MAX_AUDIO_FRAME_SIZE;
	audio_outbuf = new uint8_t[audio_outbuf_size];

	// Set audio packet encoding buffer
	audio_encoder_buffer_size = AUDIO_PACKET_ENCODING_SIZE;
	audio_encoder_buffer = new uint8_t[audio_encoder_buffer_size];

	// Add audio metadata (if any)
	for (std::map<std::string, std::string>::iterator iter = info.metadata.begin(); iter != info.metadata.end(); ++iter) {
		av_dict_set(&st->metadata, iter->first.c_str(), iter->second.c_str(), 0);
	}

	ZmqLogger::Instance()->AppendDebugMethod(
		"FFmpegWriter::open_audio",
		"audio_codec_ctx->thread_count", audio_codec_ctx->thread_count,
		"audio_input_frame_size", audio_input_frame_size,
		"buffer_size",
            AVCODEC_MAX_AUDIO_FRAME_SIZE + MY_INPUT_BUFFER_PADDING_SIZE);
}

// open video codec
void FFmpegWriter::open_video(AVFormatContext *oc, AVStream *st) {
	const AVCodec *codec;
	AV_GET_CODEC_FROM_STREAM(st, video_codec_ctx)

	// Set number of threads equal to number of processors (not to exceed 16)
	video_codec_ctx->thread_count = std::min(FF_NUM_PROCESSORS, 16);

#if USE_HW_ACCEL
	if (hw_en_on && hw_en_supported) {
		//char *dev_hw = NULL;
		char adapter[256];
		char *adapter_ptr = NULL;
		int adapter_num;
		// Use the hw device given in the environment variable HW_EN_DEVICE_SET or the default if not set
		adapter_num = openshot::Settings::Instance()->HW_EN_DEVICE_SET;
		std::clog << "Encoding Device Nr: " << adapter_num << "\n";
		if (adapter_num < 3 && adapter_num >=0) {
#if defined(__linux__)
				snprintf(adapter,sizeof(adapter),"/dev/dri/renderD%d", adapter_num+128);
				// Maybe 127 is better because the first card would be 1?!
				adapter_ptr = adapter;
#elif defined(_WIN32) || defined(__APPLE__)
				adapter_ptr = NULL;
#endif
			}
			else {
				adapter_ptr = NULL; // Just to be sure
			}
// Check if it is there and writable
#if defined(__linux__)
		if( adapter_ptr != NULL && access( adapter_ptr, W_OK ) == 0 ) {
#elif defined(_WIN32) || defined(__APPLE__)
		if( adapter_ptr != NULL ) {
#endif
			ZmqLogger::Instance()->AppendDebugMethod(
				"Encode Device present using device",
				"adapter", adapter_num);
		}
		else {
			adapter_ptr = NULL;  // use default
			ZmqLogger::Instance()->AppendDebugMethod(
				"Encode Device not present, using default");
		}
		if (av_hwdevice_ctx_create(&hw_device_ctx,
				hw_en_av_device_type, adapter_ptr, NULL, 0) < 0)
		{
			ZmqLogger::Instance()->AppendDebugMethod(
				"FFmpegWriter::open_video ERROR creating hwdevice, Codec name:",
				info.vcodec.c_str(), -1);
			throw InvalidCodec("Could not create hwdevice", path);
		}
	}
#endif // USE_HW_ACCEL

	/* find the video encoder */
	codec = avcodec_find_encoder_by_name(info.vcodec.c_str());
	if (!codec)
		codec = avcodec_find_encoder(AV_FIND_DECODER_CODEC_ID(st));
	if (!codec)
		throw InvalidCodec("Could not find codec", path);

	/* Force max_b_frames to 0 in some cases (i.e. for mjpeg image sequences */
	if (video_codec_ctx->max_b_frames && video_codec_ctx->codec_id != AV_CODEC_ID_MPEG4 && video_codec_ctx->codec_id != AV_CODEC_ID_MPEG1VIDEO && video_codec_ctx->codec_id != AV_CODEC_ID_MPEG2VIDEO)
		video_codec_ctx->max_b_frames = 0;

	// Init options
	AVDictionary *opts = NULL;
	av_dict_set(&opts, "strict", "experimental", 0);

#if USE_HW_ACCEL
	if (hw_en_on && hw_en_supported) {
		video_codec_ctx->pix_fmt   = hw_en_av_pix_fmt;

		// for the list of possible options, see the list of codec-specific options:
		// e.g. ffmpeg -h encoder=h264_vaapi or ffmpeg -h encoder=hevc_vaapi
		// and "man ffmpeg-codecs"

		// For VAAPI, it is safer to explicitly set rc_mode instead of relying on auto-selection
		// which is ffmpeg version-specific.
		if (hw_en_av_pix_fmt == AV_PIX_FMT_VAAPI) {
			int64_t qp;
			if (av_opt_get_int(video_codec_ctx->priv_data, "qp", 0, &qp) != 0 || qp == 0) {
				// unless "qp" was set for CQP, switch to VBR RC mode
				av_opt_set(video_codec_ctx->priv_data, "rc_mode", "VBR", 0);

				// In the current state (ffmpeg-4.2-4 libva-mesa-driver-19.1.5-1) to use VBR,
				// one has to specify both bit_rate and maxrate, otherwise a small low quality file is generated on Intel iGPU).
				video_codec_ctx->rc_max_rate = video_codec_ctx->bit_rate;
			}
		}

		switch (video_codec_ctx->codec_id) {
			case AV_CODEC_ID_H264:
				video_codec_ctx->max_b_frames = 0;        // At least this GPU doesn't support b-frames
				video_codec_ctx->profile = FF_PROFILE_H264_BASELINE | FF_PROFILE_H264_CONSTRAINED;
				av_opt_set(video_codec_ctx->priv_data, "preset", "slow", 0);
				av_opt_set(video_codec_ctx->priv_data, "tune", "zerolatency", 0);
				av_opt_set(video_codec_ctx->priv_data, "vprofile", "baseline", AV_OPT_SEARCH_CHILDREN);
				break;
			case AV_CODEC_ID_HEVC:
				// tested to work with defaults
				break;
			case AV_CODEC_ID_VP9:
				// tested to work with defaults
				break;
			default:
				ZmqLogger::Instance()->AppendDebugMethod(
					"No codec-specific options defined for this codec. HW encoding may fail",
					"codec_id", video_codec_ctx->codec_id);
				break;
		}

		// set hw_frames_ctx for encoder's AVCodecContext
		int err;
		if ((err = set_hwframe_ctx(
			        video_codec_ctx, hw_device_ctx,
			        info.width, info.height)) < 0)
		{
			ZmqLogger::Instance()->AppendDebugMethod(
				"FFmpegWriter::open_video (set_hwframe_ctx) ERROR faled to set hwframe context",
				"width", info.width,
				"height", info.height,
				av_err2string(err), -1);
		}
	}
#endif // USE_HW_ACCEL

	/* open the codec */
	if (avcodec_open2(video_codec_ctx, codec, &opts) < 0)
		throw InvalidCodec("Could not open video codec", path);
	AV_COPY_PARAMS_FROM_CONTEXT(st, video_codec_ctx);

	// Free options
	av_dict_free(&opts);

	// Add video metadata (if any)
	for (std::map<std::string, std::string>::iterator iter = info.metadata.begin(); iter != info.metadata.end(); ++iter) {
		av_dict_set(&st->metadata, iter->first.c_str(), iter->second.c_str(), 0);
	}

	ZmqLogger::Instance()->AppendDebugMethod(
		"FFmpegWriter::open_video",
		"video_codec_ctx->thread_count", video_codec_ctx->thread_count);

}

// write all queued frames' audio to the video file
void FFmpegWriter::write_audio_packets(bool is_final) {
    // Init audio buffers / variables
    int total_frame_samples = 0;
    int frame_position = 0;
    int channels_in_frame = 0;
    int sample_rate_in_frame = 0;
    int samples_in_frame = 0;
    ChannelLayout channel_layout_in_frame = LAYOUT_MONO; // default channel layout

    // Create a new array (to hold all S16 audio samples, for the current queued frames
    unsigned int all_queued_samples_size = sizeof(int16_t) * (queued_audio_frames.size() * AVCODEC_MAX_AUDIO_FRAME_SIZE);
    int16_t *all_queued_samples = (int16_t *) av_malloc(all_queued_samples_size);
    int16_t *all_resampled_samples = NULL;
    int16_t *final_samples_planar = NULL;
    int16_t *final_samples = NULL;

    // Loop through each queued audio frame
    while (!queued_audio_frames.empty()) {
        // Get front frame (from the queue)
        std::shared_ptr<Frame> frame = queued_audio_frames.front();

        // Get the audio details from this frame
        sample_rate_in_frame = frame->SampleRate();
        samples_in_frame = frame->GetAudioSamplesCount();
        channels_in_frame = frame->GetAudioChannelsCount();
        channel_layout_in_frame = frame->ChannelsLayout();

        // Get audio sample array
        float *frame_samples_float = NULL;
        // Get samples interleaved together (c1 c2 c1 c2 c1 c2)
        frame_samples_float = frame->GetInterleavedAudioSamples(sample_rate_in_frame, NULL, &samples_in_frame);

        // Calculate total samples
        total_frame_samples = samples_in_frame * channels_in_frame;

        // Translate audio sample values back to 16 bit integers with saturation
        const int16_t max16 = 32767;
        const int16_t min16 = -32768;
        for (int s = 0; s < total_frame_samples; s++, frame_position++) {
            float valF = frame_samples_float[s] * (1 << 15);
            int16_t conv;
            if (valF > max16) {
                conv = max16;
            } else if (valF < min16) {
                conv = min16;
            } else {
                conv = int(valF + 32768.5) - 32768; // +0.5 is for rounding
            }

            // Copy into buffer
            all_queued_samples[frame_position] = conv;
        }

        // Deallocate float array
        delete[] frame_samples_float;

        // Remove front item
        queued_audio_frames.pop_front();

    } // end while


    // Update total samples (since we've combined all queued frames)
    total_frame_samples = frame_position;
    int remaining_frame_samples = total_frame_samples;
    int samples_position = 0;


    ZmqLogger::Instance()->AppendDebugMethod(
        "FFmpegWriter::write_audio_packets",
        "is_final", is_final,
        "total_frame_samples", total_frame_samples,
        "channel_layout_in_frame", channel_layout_in_frame,
        "channels_in_frame", channels_in_frame,
        "samples_in_frame", samples_in_frame,
        "LAYOUT_MONO", LAYOUT_MONO);

    // Keep track of the original sample format
    AVSampleFormat output_sample_fmt = audio_codec_ctx->sample_fmt;

    AVFrame *audio_frame = NULL;
    if (!is_final) {
        // Create input frame (and allocate arrays)
        audio_frame = AV_ALLOCATE_FRAME();
        AV_RESET_FRAME(audio_frame);
        audio_frame->nb_samples = total_frame_samples / channels_in_frame;

        // Fill input frame with sample data
        int error_code = avcodec_fill_audio_frame(audio_frame, channels_in_frame, AV_SAMPLE_FMT_S16, (uint8_t *) all_queued_samples, all_queued_samples_size, 0);
        if (error_code < 0) {
            ZmqLogger::Instance()->AppendDebugMethod(
                "FFmpegWriter::write_audio_packets ERROR ["
                    + av_err2string(error_code) + "]",
                "error_code", error_code);
        }

        // Do not convert audio to planar format (yet). We need to keep everything interleaved at this point.
        switch (audio_codec_ctx->sample_fmt) {
            case AV_SAMPLE_FMT_FLTP: {
                output_sample_fmt = AV_SAMPLE_FMT_FLT;
                break;
            }
            case AV_SAMPLE_FMT_S32P: {
                output_sample_fmt = AV_SAMPLE_FMT_S32;
                break;
            }
            case AV_SAMPLE_FMT_S16P: {
                output_sample_fmt = AV_SAMPLE_FMT_S16;
                break;
            }
            case AV_SAMPLE_FMT_U8P: {
                output_sample_fmt = AV_SAMPLE_FMT_U8;
                break;
            }
            default: {
                // This is only here to silence unused-enum warnings
                break;
            }
        }

        // Update total samples & input frame size (due to bigger or smaller data types)
        total_frame_samples *= (float(info.sample_rate) / sample_rate_in_frame); // adjust for different byte sizes
        total_frame_samples *= (float(info.channels) / channels_in_frame); // adjust for different # of channels

        // Create output frame (and allocate arrays)
        AVFrame *audio_converted = AV_ALLOCATE_FRAME();
        AV_RESET_FRAME(audio_converted);
        audio_converted->nb_samples = total_frame_samples / channels_in_frame;
        av_samples_alloc(audio_converted->data, audio_converted->linesize, info.channels, audio_converted->nb_samples, output_sample_fmt, 0);

        ZmqLogger::Instance()->AppendDebugMethod(
            "FFmpegWriter::write_audio_packets (1st resampling)",
            "in_sample_fmt", AV_SAMPLE_FMT_S16,
            "out_sample_fmt", output_sample_fmt,
            "in_sample_rate", sample_rate_in_frame,
            "out_sample_rate", info.sample_rate,
            "in_channels", channels_in_frame,
            "out_channels", info.channels);

        // setup resample context
        if (!avr) {
            avr = SWR_ALLOC();
            av_opt_set_int(avr, "in_channel_layout", channel_layout_in_frame, 0);
            av_opt_set_int(avr, "out_channel_layout", info.channel_layout, 0);
            av_opt_set_int(avr, "in_sample_fmt", AV_SAMPLE_FMT_S16, 0);
            av_opt_set_int(avr, "out_sample_fmt", output_sample_fmt, 0); // planar not allowed here
            av_opt_set_int(avr, "in_sample_rate", sample_rate_in_frame, 0);
            av_opt_set_int(avr, "out_sample_rate", info.sample_rate, 0);
            av_opt_set_int(avr, "in_channels", channels_in_frame, 0);
            av_opt_set_int(avr, "out_channels", info.channels, 0);
            SWR_INIT(avr);
        }
        // Convert audio samples
        int nb_samples = SWR_CONVERT(
            avr,    // audio resample context
            audio_converted->data,           // output data pointers
            audio_converted->linesize[0],    // output plane size, in bytes. (0 if unknown)
            audio_converted->nb_samples,     // maximum number of samples that the output buffer can hold
            audio_frame->data,               // input data pointers
            audio_frame->linesize[0],        // input plane size, in bytes (0 if unknown)
            audio_frame->nb_samples        // number of input samples to convert
        );

        // Set remaining samples
        remaining_frame_samples = total_frame_samples;

        // Create a new array (to hold all resampled S16 audio samples)
        all_resampled_samples = (int16_t *) av_malloc(
            sizeof(int16_t) * nb_samples * info.channels
            * (av_get_bytes_per_sample(output_sample_fmt) /
               av_get_bytes_per_sample(AV_SAMPLE_FMT_S16) )
        );

        // Copy audio samples over original samples
        memcpy(all_resampled_samples, audio_converted->data[0],
               static_cast<size_t>(nb_samples)
                   * info.channels
                   * av_get_bytes_per_sample(output_sample_fmt));

        // Remove converted audio
        av_freep(&(audio_frame->data[0]));
        AV_FREE_FRAME(&audio_frame);
        av_freep(&audio_converted->data[0]);
        AV_FREE_FRAME(&audio_converted);
        all_queued_samples = NULL; // this array cleared with above call

        ZmqLogger::Instance()->AppendDebugMethod(
            "FFmpegWriter::write_audio_packets (Successfully completed 1st resampling)",
            "nb_samples", nb_samples,
            "remaining_frame_samples", remaining_frame_samples);
    }

    // Loop until no more samples
    while (remaining_frame_samples > 0 || is_final) {
        // Get remaining samples needed for this packet
        int remaining_packet_samples = (audio_input_frame_size * info.channels) - audio_input_position;

        // Determine how many samples we need
        int diff = 0;
        if (remaining_frame_samples >= remaining_packet_samples) {
            diff = remaining_packet_samples;
        } else {
            diff = remaining_frame_samples;
        }

        // Copy frame samples into the packet samples array
        if (!is_final)
            //TODO: Make this more sane
            memcpy(
                samples + (audio_input_position
                    * (av_get_bytes_per_sample(output_sample_fmt) /
                       av_get_bytes_per_sample(AV_SAMPLE_FMT_S16) )
                ),
                all_resampled_samples + samples_position,
                static_cast<size_t>(diff)
                    * av_get_bytes_per_sample(output_sample_fmt)
            );

        // Increment counters
        audio_input_position += diff;
        samples_position += diff * (av_get_bytes_per_sample(output_sample_fmt) / av_get_bytes_per_sample(AV_SAMPLE_FMT_S16));
        remaining_frame_samples -= diff;

        // Do we have enough samples to proceed?
        if (audio_input_position < (audio_input_frame_size * info.channels) && !is_final)
            // Not enough samples to encode... so wait until the next frame
            break;

        // Convert to planar (if needed by audio codec)
        AVFrame *frame_final = AV_ALLOCATE_FRAME();
        AV_RESET_FRAME(frame_final);
        if (av_sample_fmt_is_planar(audio_codec_ctx->sample_fmt)) {
            ZmqLogger::Instance()->AppendDebugMethod(
                "FFmpegWriter::write_audio_packets (2nd resampling for Planar formats)",
                "in_sample_fmt", output_sample_fmt,
                "out_sample_fmt", audio_codec_ctx->sample_fmt,
                "in_sample_rate", info.sample_rate,
                "out_sample_rate", info.sample_rate,
                "in_channels", info.channels,
                "out_channels", info.channels
            );

            // setup resample context
            if (!avr_planar) {
                avr_planar = SWR_ALLOC();
                av_opt_set_int(avr_planar, "in_channel_layout", info.channel_layout, 0);
                av_opt_set_int(avr_planar, "out_channel_layout", info.channel_layout, 0);
                av_opt_set_int(avr_planar, "in_sample_fmt", output_sample_fmt, 0);
                av_opt_set_int(avr_planar, "out_sample_fmt", audio_codec_ctx->sample_fmt, 0); // planar not allowed here
                av_opt_set_int(avr_planar, "in_sample_rate", info.sample_rate, 0);
                av_opt_set_int(avr_planar, "out_sample_rate", info.sample_rate, 0);
                av_opt_set_int(avr_planar, "in_channels", info.channels, 0);
                av_opt_set_int(avr_planar, "out_channels", info.channels, 0);
                SWR_INIT(avr_planar);
            }

            // Create input frame (and allocate arrays)
            audio_frame = AV_ALLOCATE_FRAME();
            AV_RESET_FRAME(audio_frame);
            audio_frame->nb_samples = audio_input_position / info.channels;

            // Create a new array
            final_samples_planar = (int16_t *) av_malloc(
                sizeof(int16_t) * audio_frame->nb_samples * info.channels
                * (av_get_bytes_per_sample(output_sample_fmt) /
                   av_get_bytes_per_sample(AV_SAMPLE_FMT_S16) )
            );

            // Copy audio into buffer for frame
            memcpy(final_samples_planar, samples,
                   static_cast<size_t>(audio_frame->nb_samples)
                       * info.channels
                       * av_get_bytes_per_sample(output_sample_fmt));

            // Fill input frame with sample data
            avcodec_fill_audio_frame(audio_frame, info.channels, output_sample_fmt,
                (uint8_t *) final_samples_planar, audio_encoder_buffer_size, 0);

            // Create output frame (and allocate arrays)
            frame_final->nb_samples = audio_input_frame_size;
            frame_final->channels = info.channels;
            frame_final->format = audio_codec_ctx->sample_fmt;
            frame_final->channel_layout = info.channel_layout;
            av_samples_alloc(frame_final->data, frame_final->linesize, info.channels,
                frame_final->nb_samples, audio_codec_ctx->sample_fmt, 0);

            // Convert audio samples
            int nb_samples = SWR_CONVERT(
                avr_planar,                  // audio resample context
                frame_final->data,           // output data pointers
                frame_final->linesize[0],    // output plane size, in bytes. (0 if unknown)
                frame_final->nb_samples,     // maximum number of samples that the output buffer can hold
                audio_frame->data,           // input data pointers
                audio_frame->linesize[0],    // input plane size, in bytes (0 if unknown)
                audio_frame->nb_samples      // number of input samples to convert
            );

            // Copy audio samples over original samples
            const auto copy_length = static_cast<size_t>(nb_samples)
                * av_get_bytes_per_sample(audio_codec_ctx->sample_fmt)
                * info.channels;

            if (nb_samples > 0)
                memcpy(samples, frame_final->data[0], copy_length);

            // deallocate AVFrame
            av_freep(&(audio_frame->data[0]));
            AV_FREE_FRAME(&audio_frame);
            all_queued_samples = NULL; // this array cleared with above call

            ZmqLogger::Instance()->AppendDebugMethod(
                "FFmpegWriter::write_audio_packets (Successfully completed 2nd resampling for Planar formats)",
                "nb_samples", nb_samples);

        } else {
            // Create a new array
            const auto buf_size = static_cast<size_t>(audio_input_position)
                * (av_get_bytes_per_sample(audio_codec_ctx->sample_fmt) /
                   av_get_bytes_per_sample(AV_SAMPLE_FMT_S16)
                );
            final_samples = reinterpret_cast<int16_t*>(
                    av_malloc(sizeof(int16_t) * buf_size));

            // Copy audio into buffer for frame
            memcpy(final_samples, samples,
                audio_input_position * av_get_bytes_per_sample(audio_codec_ctx->sample_fmt));

            // Init the nb_samples property
            frame_final->nb_samples = audio_input_frame_size;

            // Fill the final_frame AVFrame with audio (non planar)
            avcodec_fill_audio_frame(frame_final, audio_codec_ctx->channels,
                audio_codec_ctx->sample_fmt, (uint8_t *) final_samples,
                audio_encoder_buffer_size, 0);
        }

        // Set the AVFrame's PTS
        frame_final->pts = audio_timestamp;

        // Init the packet
#if IS_FFMPEG_3_2
        AVPacket* pkt = av_packet_alloc();
#else
        AVPacket* pkt;
        av_init_packet(pkt);
#endif
        pkt->data = audio_encoder_buffer;
        pkt->size = audio_encoder_buffer_size;

        // Set the packet's PTS prior to encoding
        pkt->pts = pkt->dts = audio_timestamp;

        /* encode the audio samples */
        int got_packet_ptr = 0;

#if IS_FFMPEG_3_2
        // Encode audio (latest version of FFmpeg)
        int error_code;
        int ret = 0;
        int frame_finished = 0;
        error_code = ret =  avcodec_send_frame(audio_codec_ctx, frame_final);
        if (ret < 0 && ret !=  AVERROR(EINVAL) && ret != AVERROR_EOF) {
            avcodec_send_frame(audio_codec_ctx, NULL);
        }
        else {
            if (ret >= 0)
                pkt->size = 0;
            ret =  avcodec_receive_packet(audio_codec_ctx, pkt);
            if (ret >= 0)
                frame_finished = 1;
            if(ret == AVERROR(EINVAL) || ret == AVERROR_EOF) {
                avcodec_flush_buffers(audio_codec_ctx);
                ret = 0;
            }
            if (ret >= 0) {
                ret = frame_finished;
            }
        }
        if (!pkt->data && !frame_finished)
        {
            ret = -1;
        }
        got_packet_ptr = ret;
#else
        // Encode audio (older versions of FFmpeg)
        int error_code = avcodec_encode_audio2(audio_codec_ctx, pkt, frame_final, &got_packet_ptr);
#endif
        /* if zero size, it means the image was buffered */
        if (error_code == 0 && got_packet_ptr) {

            // Since the PTS can change during encoding, set the value again.  This seems like a huge hack,
            // but it fixes lots of PTS related issues when I do this.
            pkt->pts = pkt->dts = audio_timestamp;

            // Scale the PTS to the audio stream timebase (which is sometimes different than the codec's timebase)
            av_packet_rescale_ts(pkt, audio_codec_ctx->time_base, audio_st->time_base);

            // set stream
            pkt->stream_index = audio_st->index;
            pkt->flags |= AV_PKT_FLAG_KEY;

            /* write the compressed frame in the media file */
            error_code = av_interleaved_write_frame(oc, pkt);
        }

        if (error_code < 0) {
            ZmqLogger::Instance()->AppendDebugMethod(
                "FFmpegWriter::write_audio_packets ERROR ["
                    + av_err2string(error_code) + "]",
                "error_code", error_code);
        }

        // Increment PTS (no pkt.duration, so calculate with maths)
        audio_timestamp += FFMIN(audio_input_frame_size, audio_input_position);

        // deallocate AVFrame
        av_freep(&(frame_final->data[0]));
        AV_FREE_FRAME(&frame_final);

        // deallocate memory for packet
        AV_FREE_PACKET(pkt);

        // Reset position
        audio_input_position = 0;
        is_final = false;
    }

    // Delete arrays (if needed)
    if (all_resampled_samples) {
        av_freep(&all_resampled_samples);
        all_resampled_samples = NULL;
    }
    if (all_queued_samples) {
        av_freep(&all_queued_samples);
        all_queued_samples = NULL;
    }
}

// Allocate an AVFrame object
AVFrame *FFmpegWriter::allocate_avframe(PixelFormat pix_fmt, int width, int height, int *buffer_size, uint8_t *new_buffer) {
	// Create an RGB AVFrame
	AVFrame *new_av_frame = NULL;

	// Allocate an AVFrame structure
	new_av_frame = AV_ALLOCATE_FRAME();
	if (new_av_frame == NULL)
		throw OutOfMemory("Could not allocate AVFrame", path);

	// Determine required buffer size and allocate buffer
	*buffer_size = AV_GET_IMAGE_SIZE(pix_fmt, width, height);

	// Create buffer (if not provided)
	if (!new_buffer) {
		// New Buffer
		new_buffer = (uint8_t *) av_malloc(*buffer_size * sizeof(uint8_t));
		// Attach buffer to AVFrame
		AV_COPY_PICTURE_DATA(new_av_frame, new_buffer, pix_fmt, width, height);
		new_av_frame->width = width;
		new_av_frame->height = height;
		new_av_frame->format = pix_fmt;
	}

	// return AVFrame
	return new_av_frame;
}

// process video frame
void FFmpegWriter::process_video_packet(std::shared_ptr<Frame> frame) {
    // Determine the height & width of the source image
    int source_image_width = frame->GetWidth();
    int source_image_height = frame->GetHeight();

    // Do nothing if size is 1x1 (i.e. no image in this frame)
    if (source_image_height == 1 && source_image_width == 1)
        return;

    // Init rescalers (if not initialized yet)
    if (image_rescalers.size() == 0)
        InitScalers(source_image_width, source_image_height);

    // Get a unique rescaler (for this thread)
    SwsContext *scaler = image_rescalers[rescaler_position];
    rescaler_position++;
    if (rescaler_position == num_of_rescalers)
        rescaler_position = 0;

    // Allocate an RGB frame & final output frame
    int bytes_source = 0;
    int bytes_final = 0;
    AVFrame *frame_source = NULL;
    const uchar *pixels = NULL;

    // Get a list of pixels from source image
    pixels = frame->GetPixels();

    // Init AVFrame for source image & final (converted image)
    frame_source = allocate_avframe(PIX_FMT_RGBA, source_image_width, source_image_height, &bytes_source, (uint8_t *) pixels);
#if IS_FFMPEG_3_2
    AVFrame *frame_final;
#if USE_HW_ACCEL
    if (hw_en_on && hw_en_supported) {
        frame_final = allocate_avframe(AV_PIX_FMT_NV12, info.width, info.height, &bytes_final, NULL);
    } else
#endif // USE_HW_ACCEL
    {
        frame_final = allocate_avframe(
            (AVPixelFormat)(video_st->codecpar->format),
            info.width, info.height, &bytes_final, NULL
        );
    }
#else
    AVFrame *frame_final = allocate_avframe(video_codec_ctx->pix_fmt, info.width, info.height, &bytes_final, NULL);
#endif // IS_FFMPEG_3_2

    // Fill with data
    AV_COPY_PICTURE_DATA(frame_source, (uint8_t *) pixels, PIX_FMT_RGBA, source_image_width, source_image_height);
    ZmqLogger::Instance()->AppendDebugMethod(
        "FFmpegWriter::process_video_packet",
        "frame->number", frame->number,
        "bytes_source", bytes_source,
        "bytes_final", bytes_final);

    // Resize & convert pixel format
    sws_scale(scaler, frame_source->data, frame_source->linesize, 0,
              source_image_height, frame_final->data, frame_final->linesize);

    // Add resized AVFrame to av_frames map
    add_avframe(frame, frame_final);

    // Deallocate memory
    AV_FREE_FRAME(&frame_source);
}

// write video frame
bool FFmpegWriter::write_video_packet(std::shared_ptr<Frame> frame, AVFrame *frame_final) {
#if (LIBAVFORMAT_VERSION_MAJOR >= 58)
	// FFmpeg 4.0+
	ZmqLogger::Instance()->AppendDebugMethod(
		"FFmpegWriter::write_video_packet",
		"frame->number", frame->number,
		"oc->oformat->flags", oc->oformat->flags);

	if (AV_GET_CODEC_TYPE(video_st) == AVMEDIA_TYPE_VIDEO && AV_FIND_DECODER_CODEC_ID(video_st) == AV_CODEC_ID_RAWVIDEO) {
#else
	// TODO: Should we have moved away from oc->oformat->flags / AVFMT_RAWPICTURE
	//       on ffmpeg < 4.0 as well?
	//       Does AV_CODEC_ID_RAWVIDEO not work in ffmpeg 3.x?
	ZmqLogger::Instance()->AppendDebugMethod(
		"FFmpegWriter::write_video_packet",
		"frame->number", frame->number,
		"oc->oformat->flags & AVFMT_RAWPICTURE", oc->oformat->flags & AVFMT_RAWPICTURE);

	if (oc->oformat->flags & AVFMT_RAWPICTURE) {
#endif
		// Raw video case.
<<<<<<< HEAD
#if IS_FFMPEG_3_2
		AVPacket* pkt = av_packet_alloc();
#else
		AVPacket* pkt;
		av_init_packet(pkt);
#endif

		pkt->flags |= AV_PKT_FLAG_KEY;
		pkt->stream_index = video_st->index;
		pkt->data = (uint8_t *) frame_final->data;
		pkt->size = sizeof(AVPicture);
=======
		AVPacket* pkt;
		av_packet_from_data(
			pkt, frame_final->data[0],
			frame_final->linesize[0] * frame_final->height);

		pkt->flags |= AV_PKT_FLAG_KEY;
		pkt->stream_index = video_st->index;
>>>>>>> aee76211

		// Set PTS (in frames and scaled to the codec's timebase)
		pkt->pts = video_timestamp;

		/* write the compressed frame in the media file */
		int error_code = av_interleaved_write_frame(oc, pkt);
		if (error_code < 0) {
			ZmqLogger::Instance()->AppendDebugMethod(
				"FFmpegWriter::write_video_packet ERROR ["
					+ av_err2string(error_code) + "]",
				"error_code", error_code);
			return false;
		}

		// Deallocate packet
		AV_FREE_PACKET(pkt);

	} else
	{

#if IS_FFMPEG_3_2
		AVPacket* pkt = av_packet_alloc();
#else
		AVPacket* pkt;
		av_init_packet(pkt);
#endif
		pkt->data = NULL;
		pkt->size = 0;
		pkt->pts = pkt->dts = AV_NOPTS_VALUE;

		// Assign the initial AVFrame PTS from the frame counter
		frame_final->pts = video_timestamp;
#if USE_HW_ACCEL
		if (hw_en_on && hw_en_supported) {
			if (!(hw_frame = av_frame_alloc())) {
				std::clog << "Error code: av_hwframe_alloc\n";
			}
			if (av_hwframe_get_buffer(video_codec_ctx->hw_frames_ctx, hw_frame, 0) < 0) {
				std::clog << "Error code: av_hwframe_get_buffer\n";
			}
			if (!hw_frame->hw_frames_ctx) {
				std::clog << "Error hw_frames_ctx.\n";
			}
			hw_frame->format = AV_PIX_FMT_NV12;
			if ( av_hwframe_transfer_data(hw_frame, frame_final, 0) < 0) {
				std::clog << "Error while transferring frame data to surface.\n";
			}
			av_frame_copy_props(hw_frame, frame_final);
		}
#endif // USE_HW_ACCEL
		/* encode the image */
		int got_packet_ptr = 0;
		int error_code = 0;
#if IS_FFMPEG_3_2
		// Write video packet (latest version of FFmpeg)
		int ret;

	#if USE_HW_ACCEL
		if (hw_en_on && hw_en_supported) {
			ret = avcodec_send_frame(video_codec_ctx, hw_frame); //hw_frame!!!
		} else
	#endif // USE_HW_ACCEL
		{
			ret = avcodec_send_frame(video_codec_ctx, frame_final);
		}
		error_code = ret;
		if (ret < 0 ) {
			ZmqLogger::Instance()->AppendDebugMethod(
				"FFmpegWriter::write_video_packet (Frame not sent)");
			if (ret == AVERROR(EAGAIN) ) {
				std::clog << "Frame EAGAIN\n";
			}
			if (ret == AVERROR_EOF ) {
				std::clog << "Frame AVERROR_EOF\n";
			}
			avcodec_send_frame(video_codec_ctx, NULL);
		}
		else {
			while (ret >= 0) {
				ret = avcodec_receive_packet(video_codec_ctx, pkt);

				if (ret == AVERROR(EAGAIN) || ret == AVERROR_EOF) {
					avcodec_flush_buffers(video_codec_ctx);
					got_packet_ptr = 0;
					break;
				}
				if (ret == 0) {
					got_packet_ptr = 1;
					break;
				}
			}
		}
#else
		// Write video packet (older than FFmpeg 3.2)
		error_code = avcodec_encode_video2(video_codec_ctx, pkt, frame_final, &got_packet_ptr);
		if (error_code != 0) {
			ZmqLogger::Instance()->AppendDebugMethod(
				"FFmpegWriter::write_video_packet ERROR ["
					+ av_err2string(error_code) + "]",
				"error_code", error_code);
		}
		if (got_packet_ptr == 0) {
			ZmqLogger::Instance()->AppendDebugMethod(
				"FFmpegWriter::write_video_packet (Frame gotpacket error)");
		}
#endif // IS_FFMPEG_3_2

		/* if zero size, it means the image was buffered */
		if (error_code == 0 && got_packet_ptr) {
			// set the timestamp
			av_packet_rescale_ts(pkt, video_codec_ctx->time_base, video_st->time_base);
			pkt->stream_index = video_st->index;

			/* write the compressed frame in the media file */
			int result = av_interleaved_write_frame(oc, pkt);
			if (result < 0) {
				ZmqLogger::Instance()->AppendDebugMethod(
					"FFmpegWriter::write_video_packet ERROR ["
						+ av_err2string(result) + "]",
					"result", result);
				return false;
			}
		}

		// Deallocate packet
		AV_FREE_PACKET(pkt);
#if USE_HW_ACCEL
		if (hw_en_on && hw_en_supported) {
			if (hw_frame) {
				av_frame_free(&hw_frame);
				hw_frame = NULL;
			}
		}
#endif // USE_HW_ACCEL
	}

	// Increment PTS (in frames and scaled to the codec's timebase)
	video_timestamp += av_rescale_q(1, av_make_q(info.fps.den, info.fps.num), video_codec_ctx->time_base);

	// Success
	return true;
}

// Output the ffmpeg info about this format, streams, and codecs (i.e. dump format)
void FFmpegWriter::OutputStreamInfo() {
	// output debug info
	av_dump_format(oc, 0, path.c_str(), 1);
}

// Init a collection of software rescalers (thread safe)
void FFmpegWriter::InitScalers(int source_width, int source_height) {
	int scale_mode = SWS_FAST_BILINEAR;
	if (openshot::Settings::Instance()->HIGH_QUALITY_SCALING) {
		scale_mode = SWS_BICUBIC;
	}

	// Init software rescalers vector (many of them, one for each thread)
	for (int x = 0; x < num_of_rescalers; x++) {
		// Init the software scaler from FFMpeg
#if USE_HW_ACCEL
		if (hw_en_on && hw_en_supported) {
			img_convert_ctx = sws_getContext(source_width, source_height, PIX_FMT_RGBA,
				info.width, info.height, AV_PIX_FMT_NV12, scale_mode, NULL, NULL, NULL);
		} else
#endif // USE_HW_ACCEL
		{
			img_convert_ctx = sws_getContext(source_width, source_height, PIX_FMT_RGBA,
				info.width, info.height, AV_GET_CODEC_PIXEL_FORMAT(video_st, video_st->codec),
				scale_mode, NULL, NULL, NULL);
		}

		// Add rescaler to vector
		image_rescalers.push_back(img_convert_ctx);
	}
}

// Set audio resample options
void FFmpegWriter::ResampleAudio(int sample_rate, int channels) {
	original_sample_rate = sample_rate;
	original_channels = channels;
}

// Remove & deallocate all software scalers
void FFmpegWriter::RemoveScalers() {
	// Close all rescalers
	for (int x = 0; x < num_of_rescalers; x++)
		sws_freeContext(image_rescalers[x]);

	// Clear vector
	image_rescalers.clear();
}<|MERGE_RESOLUTION|>--- conflicted
+++ resolved
@@ -2144,7 +2144,6 @@
 	if (oc->oformat->flags & AVFMT_RAWPICTURE) {
 #endif
 		// Raw video case.
-<<<<<<< HEAD
 #if IS_FFMPEG_3_2
 		AVPacket* pkt = av_packet_alloc();
 #else
@@ -2152,19 +2151,12 @@
 		av_init_packet(pkt);
 #endif
 
+    av_packet_from_data(
+			pkt, frame_final->data[0],
+			frame_final->linesize[0] * frame_final->height);
+
 		pkt->flags |= AV_PKT_FLAG_KEY;
 		pkt->stream_index = video_st->index;
-		pkt->data = (uint8_t *) frame_final->data;
-		pkt->size = sizeof(AVPicture);
-=======
-		AVPacket* pkt;
-		av_packet_from_data(
-			pkt, frame_final->data[0],
-			frame_final->linesize[0] * frame_final->height);
-
-		pkt->flags |= AV_PKT_FLAG_KEY;
-		pkt->stream_index = video_st->index;
->>>>>>> aee76211
 
 		// Set PTS (in frames and scaled to the codec's timebase)
 		pkt->pts = video_timestamp;
@@ -2219,12 +2211,12 @@
 		int got_packet_ptr = 0;
 		int error_code = 0;
 #if IS_FFMPEG_3_2
-		// Write video packet (latest version of FFmpeg)
+		// Write video packet
 		int ret;
 
 	#if USE_HW_ACCEL
 		if (hw_en_on && hw_en_supported) {
-			ret = avcodec_send_frame(video_codec_ctx, hw_frame); //hw_frame!!!
+			ret = avcodec_send_frame(video_codec_ctx, hw_frame);  //hw_frame!!!
 		} else
 	#endif // USE_HW_ACCEL
 		{
